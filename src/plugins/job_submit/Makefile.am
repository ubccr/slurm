--- conflicted
+++ resolved
@@ -10,8 +10,5 @@
 	pbs \
 	require_timelimit \
 	throttle \
-<<<<<<< HEAD
-	save_script
-=======
-	ccr_qos
->>>>>>> dcd2eb63
+	save_script \
+	ccr_qos