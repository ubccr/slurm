--- conflicted
+++ resolved
@@ -1414,22 +1414,20 @@
 \fBBASIL_RESERVATION_ID\fR
 The reservation ID on Cray systems running ALPS/BASIL only.
 .TP
-<<<<<<< HEAD
+\fBMPIRUN_NOALLOCATE\fR
+Do not allocate a block on Blue Gene L/P systems only.
+.TP
+\fBMPIRUN_NOFREE\fR
+Do not free a block on Blue Gene L/P systems only.
+.TP
+\fBMPIRUN_PARTITION\fR
+The block name on Blue Gene systems only.
+.TP
 \fBSLURM_ARRAY_TASK_ID\fR
 Job array ID (index) number.
 .TP
 \fBSLURM_ARRAY_JOB_ID\fR
 Job array's master job ID number.
-=======
-\fBMPIRUN_NOALLOCATE\fR
-Do not allocate a block on Blue Gene L/P systems only.
-.TP
-\fBMPIRUN_NOFREE\fR
-Do not free a block on Blue Gene L/P systems only.
-.TP
-\fBMPIRUN_PARTITION\fR
-The block name on Blue Gene systems only.
->>>>>>> 7223d0d2
 .TP
 \fBSLURM_CPU_BIND\fR
 Set to value of the \-\-cpu_bind\fR option.
@@ -1495,13 +1493,9 @@
 \fBSLURM_SUBMIT_DIR\fR
 The directory from which \fBsbatch\fR was invoked.
 .TP
-<<<<<<< HEAD
 \fBSLURM_SUBMIT_HOST\fR
 The hostname of the computer from which \fBsbatch\fR was invoked.
 .TP
-\fBMPIRUN_PARTITION\fR
-The block name on Blue Gene systems only.
-=======
 \fBSLURM_TASKS_PER_NODE\fR
 Number of tasks to be initiated on each node. Values are
 comma separated and in the same order as SLURM_NODELIST.
@@ -1510,7 +1504,6 @@
 repetition count. For example, "SLURM_TASKS_PER_NODE=2(x3),1"
 indicates that the first three nodes will each execute three
 tasks and the fourth node will execute one task.
->>>>>>> 7223d0d2
 
 .SH "EXAMPLES"
 .LP
