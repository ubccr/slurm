Name:		slurm
Version:	19.05.1
%define rel	2
Release:	%{rel}%{?dist}
Summary:	Slurm Workload Manager

Group:		System Environment/Base
License:	GPLv2+
URL:		https://slurm.schedmd.com/

# when the rel number is one, the directory name does not include it
%if "%{rel}" == "1"
%global slurm_source_dir %{name}-%{version}
%else
%global slurm_source_dir %{name}-%{version}-%{rel}
%endif

Source:		%{slurm_source_dir}.tar.bz2

# build options		.rpmmacros options	change to default action
# ====================  ====================	========================
# --prefix		%_prefix path		install path for commands, libraries, etc.
# --with cray		%_with_cray 1		build for a Native-Slurm Cray system
# --with cray_network	%_with_cray_network 1	build for a non-Cray system with a Cray network
# --with slurmsmwd      %_with_slurmsmwd 1      build slurmsmwd
# --without debug	%_without_debug 1	don't compile with debugging symbols
# --with hdf5		%_with_hdf5 path	require hdf5 support
# --with hwloc		%_with_hwloc 1		require hwloc support
# --with lua		%_with_lua path		build Slurm lua bindings
# --with mysql		%_with_mysql 1		require mysql/mariadb support
# --with numa		%_with_numa 1		require NUMA support
# --without pam		%_without_pam 1		don't require pam-devel RPM to be installed
# --without x11		%_without_x11 1		disable internal X11 support
# --with ucx		%_with_ucx path		require ucx support
# --with pmix		%_with_pmix path	require pmix support

#  Options that are off by default (enable with --with <opt>)
%bcond_with cray
%bcond_with cray_network
%bcond_with slurmsmwd
%bcond_with multiple_slurmd
%bcond_with ucx

# These options are only here to force there to be these on the build.
# If they are not set they will still be compiled if the packages exist.
%bcond_with hwloc
%bcond_with mysql
%bcond_with hdf5
%bcond_with lua
%bcond_with numa
%bcond_with x11
%bcond_with pmix

# Use debug by default on all systems
%bcond_without debug

# Build with PAM by default on linux
%bcond_without pam

Requires: munge

%{?systemd_requires}
BuildRequires: systemd
BuildRequires: munge-devel munge-libs
BuildRequires: python
BuildRequires: readline-devel
Obsoletes: slurm-lua slurm-munge slurm-plugins

# fake systemd support when building rpms on other platforms
%{!?_unitdir: %global _unitdir /lib/systemd/systemd}

%define use_mysql_devel %(perl -e '`rpm -q mariadb-devel`; print $?;')

%if %{with mysql}
%if %{use_mysql_devel}
BuildRequires: mysql-devel >= 5.0.0
%else
BuildRequires: mariadb-devel >= 5.0.0
%endif
%endif

%if %{with cray}
BuildRequires: cray-libalpscomm_cn-devel
BuildRequires: cray-libalpscomm_sn-devel
BuildRequires: libnuma-devel
BuildRequires: libhwloc-devel
BuildRequires: cray-libjob-devel
BuildRequires: gtk2-devel
BuildRequires: glib2-devel
BuildRequires: pkg-config
%endif

%if %{with cray_network}
%if %{use_mysql_devel}
BuildRequires: mysql-devel
%else
BuildRequires: mariadb-devel
%endif
BuildRequires: cray-libalpscomm_cn-devel
BuildRequires: cray-libalpscomm_sn-devel
BuildRequires: hwloc-devel
BuildRequires: gtk2-devel
BuildRequires: glib2-devel
BuildRequires: pkgconfig
%endif

BuildRequires: perl(ExtUtils::MakeMaker)

%if %{with lua}
BuildRequires: pkgconfig(lua) >= 5.1.0
%endif

%if %{with hwloc}
BuildRequires: hwloc-devel
%endif

%if %{with numa}
%if %{defined suse_version}
BuildRequires: libnuma-devel
%else
BuildRequires: numactl-devel
%endif
%endif

%if %{with pmix}
BuildRequires: pmix
%global pmix %(rpm -q pmix --qf "%{VERSION}")
%endif

%if %{with ucx}
BuildRequires: ucx-devel
%global ucx_version %(rpm -q ucx-devel --qf "%{VERSION}")
%endif

#  Allow override of sysconfdir via _slurm_sysconfdir.
#  Note 'global' instead of 'define' needed here to work around apparent
#   bug in rpm macro scoping (or something...)
%{!?_slurm_sysconfdir: %global _slurm_sysconfdir /etc/slurm}
%define _sysconfdir %_slurm_sysconfdir

#  Allow override of datadir via _slurm_datadir.
%{!?_slurm_datadir: %global _slurm_datadir %{_prefix}/share}
%define _datadir %{_slurm_datadir}

#  Allow override of mandir via _slurm_mandir.
%{!?_slurm_mandir: %global _slurm_mandir %{_datadir}/man}
%define _mandir %{_slurm_mandir}

#
# Never allow rpm to strip binaries as this will break
#  parallel debugging capability
# Note that brp-compress does not compress man pages installed
#  into non-standard locations (e.g. /usr/local)
#
%define __os_install_post /usr/lib/rpm/brp-compress
%define debug_package %{nil}

#
# Should unpackaged files in a build root terminate a build?
# Uncomment if needed again.
#%define _unpackaged_files_terminate_build      0

# Slurm may intentionally include empty manifest files, which will
# cause errors with rpm 4.13 and on. Turn that check off.
%define _empty_manifest_terminate_build 0

# First we remove $prefix/local and then just prefix to make
# sure we get the correct installdir
%define _perlarch %(perl -e 'use Config; $T=$Config{installsitearch}; $P=$Config{installprefix}; $P1="$P/local"; $T =~ s/$P1//; $T =~ s/$P//; print $T;')

%define _perlman3 %(perl -e 'use Config; $T=$Config{installsiteman3dir}; $P=$Config{siteprefix}; $P1="$P/local"; $T =~ s/$P1//; $T =~ s/$P//; print $T;')

%define _perlarchlib %(perl -e 'use Config; $T=$Config{installarchlib}; $P=$Config{installprefix}; $P1="$P/local"; $T =~ s/$P1//; $T =~ s/$P//; print $T;')

%define _perldir %{_prefix}%{_perlarch}
%define _perlman3dir %{_prefix}%{_perlman3}
%define _perlarchlibdir %{_prefix}%{_perlarchlib}

%description
Slurm is an open source, fault-tolerant, and highly scalable
cluster management and job scheduling system for Linux clusters.
Components include machine status, partition management,
job management, scheduling and accounting modules

%package perlapi
Summary: Perl API to Slurm
Group: Development/System
Requires: %{name}%{?_isa} = %{version}-%{release}
%description perlapi
Perl API package for Slurm.  This package includes the perl API to provide a
helpful interface to Slurm through Perl

%package devel
Summary: Development package for Slurm
Group: Development/System
Requires: %{name}%{?_isa} = %{version}-%{release}
%description devel
Development package for Slurm.  This package includes the header files
and static libraries for the Slurm API

%package example-configs
Summary: Example config files for Slurm
Group: Development/System
%description example-configs
Example configuration files for Slurm.

%package slurmctld
Summary: Slurm controller daemon
Group: System Environment/Base
Requires: %{name}%{?_isa} = %{version}-%{release}
%description slurmctld
Slurm controller daemon. Used to manage the job queue, schedule jobs,
and dispatch RPC messages to the slurmd processon the compute nodes
to launch jobs.

%package slurmd
Summary: Slurm compute node daemon
Group: System Environment/Base
Requires: %{name}%{?_isa} = %{version}-%{release}
%if %{with pmix}
Requires: pmix = %{pmix_version}
%endif
%if %{with ucx}
Requires: ucx = %{ucx_version}
%endif
%description slurmd
Slurm compute node daemon. Used to launch jobs on compute nodes

%package slurmdbd
Summary: Slurm database daemon
Group: System Environment/Base
Requires: %{name}%{?_isa} = %{version}-%{release}
Obsoletes: slurm-sql
%description slurmdbd
Slurm database daemon. Used to accept and process database RPCs and upload
database changes to slurmctld daemons on each cluster

%package libpmi
Summary: Slurm\'s implementation of the pmi libraries
Group: System Environment/Base
Requires: %{name}%{?_isa} = %{version}-%{release}
Conflicts: pmix-libpmi
%description libpmi
Slurm\'s version of libpmi. For systems using Slurm, this version
is preferred over the compatibility libraries shipped by the PMIx project.

%package torque
Summary: Torque/PBS wrappers for transition from Torque/PBS to Slurm
Group: Development/System
Requires: slurm-perlapi
%description torque
Torque wrapper scripts used for helping migrate from Torque/PBS to Slurm

%package openlava
Summary: openlava/LSF wrappers for transition from OpenLava/LSF to Slurm
Group: Development/System
Requires: slurm-perlapi
%description openlava
OpenLava wrapper scripts used for helping migrate from OpenLava/LSF to Slurm

%package contribs
Summary: Perl tool to print Slurm job state information
Group: Development/System
Requires: %{name}%{?_isa} = %{version}-%{release}
Obsoletes: slurm-sjobexit slurm-sjstat slurm-seff
%description contribs
seff is a mail program used directly by the Slurm daemons. On completion of a
job, wait for it's accounting information to be available and include that
information in the email body.
sjobexit is a slurm job exit code management tool. It enables users to alter
job exit code information for completed jobs
sjstat is a Perl tool to print Slurm job state information. The output is designed
to give information on the resource usage and availablilty, as well as information
about jobs that are currently active on the machine. This output is built
using the Slurm utilities, sinfo, squeue and scontrol, the man pages for these
utilities will provide more information and greater depth of understanding.

%if %{with pam}
%package pam_slurm
Summary: PAM module for restricting access to compute nodes via Slurm
Group: System Environment/Base
Requires: %{name}%{?_isa} = %{version}-%{release}
BuildRequires: pam-devel
Obsoletes: pam_slurm
%description pam_slurm
This module restricts access to compute nodes in a cluster where Slurm is in
use.  Access is granted to root, any user with an Slurm-launched job currently
running on the node, or any user who has allocated resources on the node
according to the Slurm
%endif

%if %{with slurmsmwd}
%package slurmsmwd
Summary: support daemons and software for the Cray SMW
Group: System Environment/Base
Requires: %{name}%{?_isa} = %{version}-%{release}
Obsoletes: craysmw
%description slurmsmwd
support daemons and software for the Cray SMW.  Includes slurmsmwd which
notifies slurm about failed nodes.
%endif

#############################################################################

%prep
# when the rel number is one, the tarball filename does not include it
%setup -n %{slurm_source_dir}

%build
%configure \
	%{?_without_debug:--disable-debug} \
	%{?_with_pam_dir} \
	%{?_with_cpusetdir} \
	%{?_with_mysql_config} \
	%{?_with_ssl} \
	%{?_without_cray:--enable-really-no-cray}\
	%{?_with_cray_network:--enable-cray-network}\
	%{?_with_multiple_slurmd:--enable-multiple-slurmd} \
	%{?_with_pmix} \
	%{?_with_freeipmi} \
	%{?_with_hdf5} \
	%{?_with_shared_libslurm} \
	%{?_without_x11:--disable-x11} \
	%{?_with_ucx} \
	%{?_with_cflags}

make %{?_smp_mflags}

%install

# Ignore redundant standard rpaths and insecure relative rpaths,
# for RHEL based distros which use "check-rpaths" tool.
export QA_RPATHS=0x5

# Strip out some dependencies

cat > find-requires.sh <<'EOF'
exec %{__find_requires} "$@" | egrep -v '^libpmix.so|libevent'
EOF
chmod +x find-requires.sh
%global _use_internal_dependency_generator 0
%global __find_requires %{_builddir}/%{buildsubdir}/find-requires.sh

rm -rf %{buildroot}
make install DESTDIR=%{buildroot}
make install-contrib DESTDIR=%{buildroot}

install -D -m644 etc/slurmctld.service %{buildroot}/%{_unitdir}/slurmctld.service
install -D -m644 etc/slurmd.service    %{buildroot}/%{_unitdir}/slurmd.service
install -D -m644 etc/slurmdbd.service  %{buildroot}/%{_unitdir}/slurmdbd.service

# Do not package Slurm's version of libpmi on Cray systems in the usual location.
# Cray's version of libpmi should be used. Move it elsewhere if the site still
# wants to use it with other MPI stacks.
%if %{with cray}
   mkdir %{buildroot}/%{_libdir}/slurmpmi
   mv %{buildroot}/%{_libdir}/libpmi* %{buildroot}/%{_libdir}/slurmpmi
   install -D -m644 contribs/cray/plugstack.conf.template %{buildroot}/%{_sysconfdir}/plugstack.conf.template
   install -D -m644 contribs/cray/slurm.conf.template %{buildroot}/%{_sysconfdir}/slurm.conf.template
   mkdir -p %{buildroot}/opt/modulefiles/slurm
   test -f contribs/cray/opt_modulefiles_slurm &&
      install -D -m644 contribs/cray/opt_modulefiles_slurm %{buildroot}/opt/modulefiles/slurm/%{version}-%{rel}
   echo -e '#%Module\nset ModulesVersion "%{version}-%{rel}"' > %{buildroot}/opt/modulefiles/slurm/.version
%else
<<<<<<< HEAD
   if [ -d /usr/lib/systemd/system ]; then
      install -D -m644 etc/slurmctld.service $RPM_BUILD_ROOT/usr/lib/systemd/system/slurmctld.service
      install -D -m644 etc/slurmd.service    $RPM_BUILD_ROOT/usr/lib/systemd/system/slurmd.service
      install -D -m644 etc/slurmdbd.service  $RPM_BUILD_ROOT/usr/lib/systemd/system/slurmdbd.service
   elif [ -d /etc/init.d ]; then
      install -D -m755 etc/init.d.slurm    $RPM_BUILD_ROOT/etc/init.d/slurm
      install -D -m755 etc/init.d.slurmdbd $RPM_BUILD_ROOT/etc/init.d/slurmdbd
      mkdir -p "$RPM_BUILD_ROOT/usr/sbin"
      ln -s ../../etc/init.d/slurm    $RPM_BUILD_ROOT/usr/sbin/rcslurm
      ln -s ../../etc/init.d/slurmdbd $RPM_BUILD_ROOT/usr/sbin/rcslurmdbd
   fi
=======
   rm -f contribs/cray/opt_modulefiles_slurm
   rm -f %{buildroot}/%{_sysconfdir}/plugstack.conf.template
   rm -f %{buildroot}/%{_sysconfdir}/slurm.conf.template
   rm -f %{buildroot}/%{_sbindir}/capmc_suspend
   rm -f %{buildroot}/%{_sbindir}/capmc_resume
   rm -f %{buildroot}/%{_sbindir}/slurmconfgen.py
>>>>>>> dbbe625c
%endif

%if %{with slurmsmwd}
   install -D -m644 contribs/cray/slurmsmwd/slurmsmwd.service %{buildroot}/%{_unitdir}/slurmsmwd.service
%else
   rm -f %{buildroot}/%{_sbindir}/slurmsmwd
   rm -f contribs/cray/slurmsmwd/slurmsmwd.service
%endif

install -D -m644 etc/cgroup.conf.example %{buildroot}/%{_sysconfdir}/cgroup.conf.example
install -D -m644 etc/layouts.d.power.conf.example %{buildroot}/%{_sysconfdir}/layouts.d/power.conf.example
install -D -m644 etc/layouts.d.power_cpufreq.conf.example %{buildroot}/%{_sysconfdir}/layouts.d/power_cpufreq.conf.example
install -D -m644 etc/layouts.d.unit.conf.example %{buildroot}/%{_sysconfdir}/layouts.d/unit.conf.example
install -D -m644 etc/slurm.conf.example %{buildroot}/%{_sysconfdir}/slurm.conf.example
install -D -m644 etc/slurmdbd.conf.example %{buildroot}/%{_sysconfdir}/slurmdbd.conf.example
install -D -m755 contribs/sjstat %{buildroot}/%{_bindir}/sjstat

# Delete unpackaged files:
find %{buildroot} -name '*.a' -exec rm {} \;
find %{buildroot} -name '*.la' -exec rm {} \;
rm -f %{buildroot}/%{_libdir}/slurm/job_submit_defaults.so
rm -f %{buildroot}/%{_libdir}/slurm/job_submit_logging.so
rm -f %{buildroot}/%{_libdir}/slurm/job_submit_partition.so
rm -f %{buildroot}/%{_libdir}/slurm/auth_none.so
rm -f %{buildroot}/%{_sbindir}/sfree
rm -f %{buildroot}/%{_sbindir}/slurm_epilog
rm -f %{buildroot}/%{_sbindir}/slurm_prolog
rm -f %{buildroot}/%{_sysconfdir}/init.d/slurm
rm -f %{buildroot}/%{_sysconfdir}/init.d/slurmdbd
rm -f %{buildroot}/%{_perldir}/auto/Slurm/.packlist
rm -f %{buildroot}/%{_perldir}/auto/Slurm/Slurm.bs
rm -f %{buildroot}/%{_perlarchlibdir}/perllocal.pod
rm -f %{buildroot}/%{_perldir}/perllocal.pod
rm -f %{buildroot}/%{_perldir}/auto/Slurmdb/.packlist
rm -f %{buildroot}/%{_perldir}/auto/Slurmdb/Slurmdb.bs

# Build man pages that are generated directly by the tools
rm -f %{buildroot}/%{_mandir}/man1/sjobexitmod.1
%{buildroot}/%{_bindir}/sjobexitmod --roff > %{buildroot}/%{_mandir}/man1/sjobexitmod.1
rm -f %{buildroot}/%{_mandir}/man1/sjstat.1
%{buildroot}/%{_bindir}/sjstat --roff > %{buildroot}/%{_mandir}/man1/sjstat.1

# Build conditional file list for main package
LIST=./slurm.files
touch $LIST
test -f %{buildroot}/%{_libexecdir}/slurm/cr_checkpoint.sh   &&
  echo %{_libexecdir}/slurm/cr_checkpoint.sh	        >> $LIST
test -f %{buildroot}/%{_libexecdir}/slurm/cr_restart.sh      &&
  echo %{_libexecdir}/slurm/cr_restart.sh	        >> $LIST
test -f %{buildroot}/%{_sbindir}/capmc_suspend		&&
  echo %{_sbindir}/capmc_suspend			>> $LIST
test -f %{buildroot}/%{_sbindir}/capmc_resume		&&
  echo %{_sbindir}/capmc_resume				>> $LIST
test -f %{buildroot}/%{_bindir}/netloc_to_topology		&&
  echo %{_bindir}/netloc_to_topology			>> $LIST

test -f %{buildroot}/opt/modulefiles/slurm/%{version}-%{rel} &&
  echo /opt/modulefiles/slurm/%{version}-%{rel} >> $LIST
test -f %{buildroot}/opt/modulefiles/slurm/.version &&
  echo /opt/modulefiles/slurm/.version >> $LIST


LIST=./example.configs
touch $LIST
%if %{with cray}
   test -f %{buildroot}/%{_sbindir}/slurmconfgen.py	&&
	echo %{_sbindir}/slurmconfgen.py		>>$LIST
%endif

# Make pkg-config file
mkdir -p %{buildroot}/%{_libdir}/pkgconfig
cat >%{buildroot}/%{_libdir}/pkgconfig/slurm.pc <<EOF
includedir=%{_prefix}/include
libdir=%{_libdir}

Cflags: -I\${includedir}
Libs: -L\${libdir} -lslurm
Description: Slurm API
Name: %{name}
Version: %{version}
EOF

LIST=./pam.files
touch $LIST
%if %{?with_pam_dir}0
    test -f %{buildroot}/%{with_pam_dir}/pam_slurm.so	&&
	echo %{with_pam_dir}/pam_slurm.so	>>$LIST
    test -f %{buildroot}/%{with_pam_dir}/pam_slurm_adopt.so	&&
	echo %{with_pam_dir}/pam_slurm_adopt.so	>>$LIST
%else
    test -f %{buildroot}/lib/security/pam_slurm.so	&&
	echo /lib/security/pam_slurm.so		>>$LIST
    test -f %{buildroot}/lib32/security/pam_slurm.so	&&
	echo /lib32/security/pam_slurm.so	>>$LIST
    test -f %{buildroot}/lib64/security/pam_slurm.so	&&
	echo /lib64/security/pam_slurm.so	>>$LIST
    test -f %{buildroot}/lib/security/pam_slurm_adopt.so		&&
	echo /lib/security/pam_slurm_adopt.so		>>$LIST
    test -f %{buildroot}/lib32/security/pam_slurm_adopt.so		&&
	echo /lib32/security/pam_slurm_adopt.so		>>$LIST
    test -f %{buildroot}/lib64/security/pam_slurm_adopt.so		&&
	echo /lib64/security/pam_slurm_adopt.so		>>$LIST
%endif
#############################################################################

%clean
rm -rf %{buildroot}
#############################################################################

%files -f slurm.files
%defattr(-,root,root,0755)
%{_datadir}/doc
%{_bindir}/s*
%exclude %{_bindir}/seff
%exclude %{_bindir}/sjobexitmod
%exclude %{_bindir}/sjstat
%exclude %{_bindir}/smail
%exclude %{_libdir}/libpmi*
%{_libdir}/*.so*
%{_libdir}/slurm/src/*
%{_libdir}/slurm/*.so
%exclude %{_libdir}/slurm/accounting_storage_mysql.so
%exclude %{_libdir}/slurm/job_submit_pbs.so
%exclude %{_libdir}/slurm/spank_pbs.so
%{_mandir}
%exclude %{_mandir}/man1/sjobexit*
%exclude %{_mandir}/man1/sjstat*
%dir %{_libdir}/slurm/src
%if %{with cray}
%dir /opt/modulefiles/slurm
%endif
#############################################################################

%files -f example.configs example-configs
%defattr(-,root,root,0755)
%dir %{_sysconfdir}
%if %{with cray}
%config %{_sysconfdir}/plugstack.conf.template
%config %{_sysconfdir}/slurm.conf.template
%endif
%config %{_sysconfdir}/cgroup.conf.example
%config %{_sysconfdir}/layouts.d/power.conf.example
%config %{_sysconfdir}/layouts.d/power_cpufreq.conf.example
%config %{_sysconfdir}/layouts.d/unit.conf.example
%config %{_sysconfdir}/slurm.conf.example
%config %{_sysconfdir}/slurmdbd.conf.example
#############################################################################

%files devel
%defattr(-,root,root)
%dir %attr(0755,root,root)
%dir %{_prefix}/include/slurm
%{_prefix}/include/slurm/*
%dir %{_libdir}/pkgconfig
%{_libdir}/pkgconfig/slurm.pc
#############################################################################

%files perlapi
%defattr(-,root,root)
%{_perldir}/Slurm.pm
%{_perldir}/Slurm/Bitstr.pm
%{_perldir}/Slurm/Constant.pm
%{_perldir}/Slurm/Hostlist.pm
%{_perldir}/Slurm/Stepctx.pm
%{_perldir}/auto/Slurm/Slurm.so
%{_perldir}/Slurmdb.pm
%{_perldir}/auto/Slurmdb/Slurmdb.so
%{_perldir}/auto/Slurmdb/autosplit.ix
%{_perlman3dir}/Slurm*

#############################################################################

%files slurmctld
%defattr(-,root,root)
%{_sbindir}/slurmctld
%{_unitdir}/slurmctld.service
#############################################################################

%files slurmd
%defattr(-,root,root)
%{_sbindir}/slurmd
%{_sbindir}/slurmstepd
%{_unitdir}/slurmd.service
#############################################################################

%files slurmdbd
%defattr(-,root,root)
%{_sbindir}/slurmdbd
%{_libdir}/slurm/accounting_storage_mysql.so
%{_unitdir}/slurmdbd.service
#############################################################################

%files libpmi
%defattr(-,root,root)
%if %{with cray}
%{_libdir}/slurmpmi/*
%else
%{_libdir}/libpmi*
%endif
#############################################################################

%files torque
%defattr(-,root,root)
%{_bindir}/pbsnodes
%{_bindir}/qalter
%{_bindir}/qdel
%{_bindir}/qhold
%{_bindir}/qrerun
%{_bindir}/qrls
%{_bindir}/qstat
%{_bindir}/qsub
%{_bindir}/mpiexec
%{_bindir}/generate_pbs_nodefile
%{_libdir}/slurm/job_submit_pbs.so
%{_libdir}/slurm/spank_pbs.so
#############################################################################

%files openlava
%defattr(-,root,root)
%{_bindir}/bjobs
%{_bindir}/bkill
%{_bindir}/bsub
%{_bindir}/lsid

#############################################################################

%files contribs
%defattr(-,root,root)
%{_bindir}/seff
%{_bindir}/sjobexitmod
%{_bindir}/sjstat
%{_bindir}/smail
%{_mandir}/man1/sjstat*
#############################################################################

%if %{with pam}
%files -f pam.files pam_slurm
%defattr(-,root,root)
%endif
#############################################################################

%if %{with slurmsmwd}
%files slurmsmwd
%{_sbindir}/slurmsmwd
%{_unitdir}/slurmsmwd.service
%endif
#############################################################################

%pre

%post
/sbin/ldconfig

%preun

%postun
/sbin/ldconfig

%post slurmctld
%systemd_post slurmctld.service
%preun slurmctld
%systemd_preun slurmctld.service
%postun slurmctld
%systemd_postun_with_restart slurmctld.service

%post slurmd
%systemd_post slurmd.service
%preun slurmd
%systemd_preun slurmd.service
%postun slurmd
%systemd_postun_with_restart slurmd.service

%post slurmdbd
%systemd_post slurmdbd.service
%preun slurmdbd
%systemd_preun slurmdbd.service
%postun slurmdbd
%systemd_postun_with_restart slurmdbd.service<|MERGE_RESOLUTION|>--- conflicted
+++ resolved
@@ -362,26 +362,12 @@
       install -D -m644 contribs/cray/opt_modulefiles_slurm %{buildroot}/opt/modulefiles/slurm/%{version}-%{rel}
    echo -e '#%Module\nset ModulesVersion "%{version}-%{rel}"' > %{buildroot}/opt/modulefiles/slurm/.version
 %else
-<<<<<<< HEAD
-   if [ -d /usr/lib/systemd/system ]; then
-      install -D -m644 etc/slurmctld.service $RPM_BUILD_ROOT/usr/lib/systemd/system/slurmctld.service
-      install -D -m644 etc/slurmd.service    $RPM_BUILD_ROOT/usr/lib/systemd/system/slurmd.service
-      install -D -m644 etc/slurmdbd.service  $RPM_BUILD_ROOT/usr/lib/systemd/system/slurmdbd.service
-   elif [ -d /etc/init.d ]; then
-      install -D -m755 etc/init.d.slurm    $RPM_BUILD_ROOT/etc/init.d/slurm
-      install -D -m755 etc/init.d.slurmdbd $RPM_BUILD_ROOT/etc/init.d/slurmdbd
-      mkdir -p "$RPM_BUILD_ROOT/usr/sbin"
-      ln -s ../../etc/init.d/slurm    $RPM_BUILD_ROOT/usr/sbin/rcslurm
-      ln -s ../../etc/init.d/slurmdbd $RPM_BUILD_ROOT/usr/sbin/rcslurmdbd
-   fi
-=======
    rm -f contribs/cray/opt_modulefiles_slurm
    rm -f %{buildroot}/%{_sysconfdir}/plugstack.conf.template
    rm -f %{buildroot}/%{_sysconfdir}/slurm.conf.template
    rm -f %{buildroot}/%{_sbindir}/capmc_suspend
    rm -f %{buildroot}/%{_sbindir}/capmc_resume
    rm -f %{buildroot}/%{_sbindir}/slurmconfgen.py
->>>>>>> dbbe625c
 %endif
 
 %if %{with slurmsmwd}
