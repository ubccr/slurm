/*****************************************************************************\
 *  burst_buffer_cray.c - Plugin for managing a Cray burst_buffer
 *****************************************************************************
 *  Copyright (C) 2014-2016 SchedMD LLC.
 *  Written by Morris Jette <jette@schedmd.com>
 *
 *  This file is part of SLURM, a resource management program.
 *  For details, see <https://slurm.schedmd.com/>.
 *  Please also read the included file: DISCLAIMER.
 *
 *  SLURM is free software; you can redistribute it and/or modify it under
 *  the terms of the GNU General Public License as published by the Free
 *  Software Foundation; either version 2 of the License, or (at your option)
 *  any later version.
 *
 *  In addition, as a special exception, the copyright holders give permission
 *  to link the code of portions of this program with the OpenSSL library under
 *  certain conditions as described in each individual source file, and
 *  distribute linked combinations including the two. You must obey the GNU
 *  General Public License in all respects for all of the code used other than
 *  OpenSSL. If you modify file(s) with this exception, you may extend this
 *  exception to your version of the file(s), but you are not obligated to do
 *  so. If you do not wish to do so, delete this exception statement from your
 *  version.  If you delete this exception statement from all source files in
 *  the program, then also delete it here.
 *
 *  SLURM is distributed in the hope that it will be useful, but WITHOUT ANY
 *  WARRANTY; without even the implied warranty of MERCHANTABILITY or FITNESS
 *  FOR A PARTICULAR PURPOSE.  See the GNU General Public License for more
 *  details.
 *
 *  You should have received a copy of the GNU General Public License along
 *  with SLURM; if not, write to the Free Software Foundation, Inc.,
 *  51 Franklin Street, Fifth Floor, Boston, MA 02110-1301  USA.
\*****************************************************************************/

#include "config.h"

#define _GNU_SOURCE	/* For POLLRDHUP */
#include <ctype.h>
#include <poll.h>
#include <stdlib.h>
#include <unistd.h>
#include <sys/stat.h>
#include <sys/types.h>

#if HAVE_JSON_C_INC
#  include <json-c/json.h>
#elif HAVE_JSON_INC
#  include <json/json.h>
#endif

#include "slurm/slurm.h"

#include "src/common/assoc_mgr.h"
#include "src/common/fd.h"
#include "src/common/list.h"
#include "src/common/macros.h"
#include "src/common/pack.h"
#include "src/common/parse_config.h"
#include "src/common/slurm_protocol_api.h"
#include "src/common/slurm_protocol_defs.h"
#include "src/common/timers.h"
#include "src/common/uid.h"
#include "src/common/xmalloc.h"
#include "src/common/xstring.h"
#include "src/slurmctld/agent.h"
#include "src/slurmctld/job_scheduler.h"
#include "src/slurmctld/locks.h"
#include "src/slurmctld/node_scheduler.h"
#include "src/slurmctld/reservation.h"
#include "src/slurmctld/slurmctld.h"
#include "src/slurmctld/state_save.h"
#include "src/slurmctld/trigger_mgr.h"
#include "src/plugins/burst_buffer/common/burst_buffer_common.h"

#define _DEBUG 0	/* Detailed debugging information */
#define TIME_SLOP 60	/* Time allowed to synchronize operations between
			 * threads */
#define MAX_RETRY_CNT 2	/* Hold job if "pre_run" operation fails more than
			 * 2 times */
/*
 * These variables are required by the burst buffer plugin interface.  If they
 * are not found in the plugin, the plugin loader will ignore it.
 *
 * plugin_name - a string giving a human-readable description of the
 * plugin.  There is no maximum length, but the symbol must refer to
 * a valid string.
 *
 * plugin_type - a string suggesting the type of the plugin or its
 * applicability to a particular form of data or method of data handling.
 * If the low-level plugin API is used, the contents of this string are
 * unimportant and may be anything.  SLURM uses the higher-level plugin
 * interface which requires this string to be of the form
 *
 *      <application>/<method>
 *
 * where <application> is a description of the intended application of
 * the plugin (e.g., "burst_buffer" for SLURM burst_buffer) and <method> is a
 * description of how this plugin satisfies that application.  SLURM will only
 * load a burst_buffer plugin if the plugin_type string has a prefix of
 * "burst_buffer/".
 *
 * plugin_version - an unsigned 32-bit integer containing the Slurm version
 * (major.minor.micro combined into a single number).
 */
const char plugin_name[]        = "burst_buffer cray plugin";
const char plugin_type[]        = "burst_buffer/cray";
const uint32_t plugin_version   = SLURM_VERSION_NUMBER;

/* Most state information is in a common structure so that we can more
 * easily use common functions from multiple burst buffer plugins */
static bb_state_t	bb_state;
static uint32_t		last_persistent_id = 1;
static char *		state_save_loc = NULL;

/* These are defined here so when we link with something other than
 * the slurmctld we will have these symbols defined.  They will get
 * overwritten when linking with the slurmctld.
 */
#if defined (__APPLE__)
int accounting_enforce __attribute__((weak_import)) = 0;
void *acct_db_conn  __attribute__((weak_import)) = NULL;
#else
int accounting_enforce = 0;
void *acct_db_conn = NULL;
#endif


/* Description of each Cray DW configuration entry
 */
typedef struct bb_configs {
	uint32_t id;
	uint32_t instance;
} bb_configs_t;

/* Description of each Cray DW instance entry, including persistent buffers
 */
typedef struct bb_instances {
	uint32_t id;
	uint64_t bytes;
	uint32_t session;
} bb_instances_t;

/* Description of each Cray DW pool entry
 */
typedef struct bb_pools {
	char *id;
	char *units;
	uint64_t granularity;
	uint64_t quantity;
	uint64_t free;
} bb_pools_t;

/* Description of each Cray DW pool entry
 */
typedef struct bb_sessions {
	uint32_t created;
	uint32_t id;
	char    *token;
	bool     used;
	uint32_t user_id;
} bb_sessions_t;

typedef struct {
	char   **args;
	uint32_t job_id;
	uint32_t timeout;
	uint32_t user_id;
} pre_run_args_t;

typedef struct {
	char   **args1;
	char   **args2;
	uint64_t bb_size;
	uint32_t job_id;
	char    *pool;
	uint32_t timeout;
	uint32_t user_id;
} stage_args_t;

typedef struct create_buf_data {
	char *access;		/* Access mode */
	bool hurry;		/* Set to destroy in a hurry (no stage-out) */
	uint32_t job_id;	/* Job ID to use */
	char *job_script;	/* Path to job script */
	char *name;		/* Name of the persistent burst buffer */
	char *pool;		/* Name of pool in which to create the buffer */
	uint64_t size;		/* Size in bytes */
	char *type;		/* Access type */
	uint32_t user_id;
} create_buf_data_t;

#define BB_UNITS_BYTES 1
struct bb_total_size {
	int units;
	uint64_t capacity;
};

static int	_alloc_job_bb(struct job_record *job_ptr, bb_job_t *bb_job,
			      bool job_ready);
static void	_apply_limits(void);
static void *	_bb_agent(void *args);
static void	_bb_free_configs(bb_configs_t *ents, int num_ent);
static void	_bb_free_instances(bb_instances_t *ents, int num_ent);
static void	_bb_free_pools(bb_pools_t *ents, int num_ent);
static void	_bb_free_sessions(bb_sessions_t *ents, int num_ent);
static bb_configs_t *_bb_get_configs(int *num_ent, bb_state_t *state_ptr,
				     uint32_t timeout);
static bb_instances_t *_bb_get_instances(int *num_ent, bb_state_t *state_ptr,
					 uint32_t timeout);
static bb_pools_t *_bb_get_pools(int *num_ent, bb_state_t *state_ptr,
				 uint32_t timeout);
static bb_sessions_t *_bb_get_sessions(int *num_ent, bb_state_t *state_ptr,
				       uint32_t timeout);
static int	_build_bb_script(struct job_record *job_ptr, char *script_file);
static int	_create_bufs(struct job_record *job_ptr, bb_job_t *bb_job,
			     bool job_ready);
static void *	_create_persistent(void *x);
static void *	_destroy_persistent(void *x);
static void	_free_create_args(create_buf_data_t *create_args);
static void	_free_script_argv(char **script_argv);
static bb_job_t *_get_bb_job(struct job_record *job_ptr);
static bool	_have_dw_cmd_opts(bb_job_t *bb_job);
static void	_job_queue_del(void *x);
static bb_configs_t *_json_parse_configs_array(json_object *jobj, char *key,
					       int *num);
static bb_instances_t *_json_parse_instances_array(json_object *jobj, char *key,
						   int *num);
static struct bb_pools *_json_parse_pools_array(json_object *jobj, char *key,
						int *num);
static struct bb_sessions *_json_parse_sessions_array(json_object *jobj,
						      char *key, int *num);
static void	_json_parse_configs_object(json_object *jobj,
					   bb_configs_t *ent);
static void	_json_parse_instances_object(json_object *jobj,
					     bb_instances_t *ent);
static void	_json_parse_pools_object(json_object *jobj, bb_pools_t *ent);
static void	_json_parse_sessions_object(json_object *jobj,
					    bb_sessions_t *ent);
static struct bb_total_size *_json_parse_real_size(json_object *j);
static void	_log_script_argv(char **script_argv, char *resp_msg);
static void	_load_state(bool init_config);
static int	_open_part_state_file(char **state_file);
static int	_parse_bb_opts(struct job_descriptor *job_desc,
			       uint64_t *bb_size, uid_t submit_uid);
static void	_parse_config_links(json_object *instance, bb_configs_t *ent);
static void	_parse_instance_capacity(json_object *instance,
					 bb_instances_t *ent);
static void	_parse_instance_links(json_object *instance,
				      bb_instances_t *ent);
static void	_pick_alloc_account(bb_alloc_t *bb_alloc);
static void	_purge_bb_files(uint32_t job_id, struct job_record *job_ptr);
static void	_purge_vestigial_bufs(void);
static void	_python2json(char *buf);
static void	_recover_bb_state(void);
static int	_queue_stage_in(struct job_record *job_ptr, bb_job_t *bb_job);
static int	_queue_stage_out(bb_job_t *bb_job);
static void	_queue_teardown(uint32_t job_id, uint32_t user_id, bool hurry);
static void	_reset_buf_state(uint32_t user_id, uint32_t job_id, char *name,
				 int new_state, uint64_t buf_size);
static void	_save_bb_state(void);
static void	_set_assoc_mgr_ptrs(bb_alloc_t *bb_alloc);
static void *	_start_pre_run(void *x);
static void *	_start_stage_in(void *x);
static void *	_start_stage_out(void *x);
static void *	_start_teardown(void *x);
static void	_test_config(void);
static bool	_test_persistent_use_ready(bb_job_t *bb_job,
					   struct job_record *job_ptr);
static int	_test_size_limit(struct job_record *job_ptr, bb_job_t *bb_job);
static void	_timeout_bb_rec(void);
static int	_write_file(char *file_name, char *buf);
static int	_write_nid_file(char *file_name, char *node_list,
				uint32_t job_id);
static int	_xlate_batch(struct job_descriptor *job_desc);
static int	_xlate_interactive(struct job_descriptor *job_desc);

/* Convert a Python string to real JSON format. Specifically replace single
 * quotes with double quotes and strip leading "u" before the single quotes.
 * See: https://github.com/stedolan/jq/issues/312 */
static void _python2json(char *buf)
{
	bool quoted = false;
	int i, o;

	if (!buf)
		return;
	for (i = 0, o = 0; ; i++) {
		if (buf[i] == '\'') {
			buf[o++] = '\"';
			quoted = !quoted;
		} else if ((buf[i] == 'u') && (buf[i+1] == '\'') && !quoted) {
			/* Skip over unicode flag */
		} else {
			buf[o++] = buf[i];
			if (buf[i] == '\0')
				break;
		}
	}
}

/* Free an array of xmalloced records. The array must be NULL terminated. */
static void _free_script_argv(char **script_argv)
{
	int i;

	for (i = 0; script_argv[i]; i++)
		xfree(script_argv[i]);
	xfree(script_argv);
}

/* Log a command's arguments. */
static void _log_script_argv(char **script_argv, char *resp_msg)
{
	char *cmd_line = NULL;
	int i;

	if (!bb_state.bb_config.debug_flag)
		return;

	for (i = 0; script_argv[i]; i++) {
		if (i)
			xstrcat(cmd_line, " ");
		xstrcat(cmd_line, script_argv[i]);
	}
	info("%s", cmd_line);
	if (resp_msg && resp_msg[0])
		info("%s", resp_msg);
	xfree(cmd_line);
}

static void _job_queue_del(void *x)
{
	bb_job_queue_rec_t *job_rec = (bb_job_queue_rec_t *) x;
	if (job_rec) {
		xfree(job_rec);
	}
}

/* Purge files we have created for the job.
 * bb_state.bb_mutex is locked on function entry.
 * job_ptr may be NULL if not found */
static void _purge_bb_files(uint32_t job_id, struct job_record *job_ptr)

{
	char *hash_dir = NULL, *job_dir = NULL;
	char *script_file = NULL, *path_file = NULL, *client_nids_file = NULL;
	int hash_inx;

	hash_inx = job_id % 10;
	xstrfmtcat(hash_dir, "%s/hash.%d", state_save_loc, hash_inx);
	(void) mkdir(hash_dir, 0700);
	xstrfmtcat(job_dir, "%s/job.%u", hash_dir, job_id);
	(void) mkdir(job_dir, 0700);

	xstrfmtcat(client_nids_file, "%s/client_nids", job_dir);
	(void) unlink(client_nids_file);
	xfree(client_nids_file);

	xstrfmtcat(path_file, "%s/pathfile", job_dir);
	(void) unlink(path_file);
	xfree(path_file);

	if (!job_ptr || (job_ptr->batch_flag == 0)) {
		xstrfmtcat(script_file, "%s/script", job_dir);
		(void) unlink(script_file);
		xfree(script_file);
	}

	(void) unlink(job_dir);
	xfree(job_dir);
	xfree(hash_dir);
}

/* Validate that our configuration is valid for this plugin type */
static void _test_config(void)
{
	if (!bb_state.bb_config.get_sys_state) {
		debug("%s: GetSysState is NULL", __func__);
		bb_state.bb_config.get_sys_state =
			xstrdup("/opt/cray/dw_wlm/default/bin/dw_wlm_cli");
	}
}

/* Allocate resources to a job and begin setup/stage-in */
static int _alloc_job_bb(struct job_record *job_ptr, bb_job_t *bb_job,
			 bool job_ready)
{
	char jobid_buf[32];
	int rc = SLURM_SUCCESS;

	if (bb_state.bb_config.debug_flag) {
		info("%s: start job allocate %s", __func__,
		     jobid2fmt(job_ptr, jobid_buf, sizeof(jobid_buf)));
	}

	if (bb_job->buf_cnt &&
	    (_create_bufs(job_ptr, bb_job, job_ready) > 0))
		return EAGAIN;

	if (bb_job->state < BB_STATE_STAGING_IN) {
		bb_job->state = BB_STATE_STAGING_IN;
		rc = _queue_stage_in(job_ptr, bb_job);
		if (rc != SLURM_SUCCESS) {
			bb_job->state = BB_STATE_TEARDOWN;
			_queue_teardown(job_ptr->job_id, job_ptr->user_id,
					true);
		}
	}

	return rc;
}

/* Perform periodic background activities */
static void *_bb_agent(void *args)
{
	/* Locks: write job */
	slurmctld_lock_t job_write_lock = {
		NO_LOCK, WRITE_LOCK, NO_LOCK, NO_LOCK, NO_LOCK };

	while (!bb_state.term_flag) {
		bb_sleep(&bb_state, AGENT_INTERVAL);
		if (!bb_state.term_flag) {
			_load_state(false);	/* Has own locking */
			lock_slurmctld(job_write_lock);
			slurm_mutex_lock(&bb_state.bb_mutex);
			_timeout_bb_rec();
			slurm_mutex_unlock(&bb_state.bb_mutex);
			unlock_slurmctld(job_write_lock);
		}
		_save_bb_state();	/* Has own locks excluding file write */
	}

	return NULL;
}

/* Given a request size and a pool name (or NULL name for default pool),
 * return the required buffer size (rounded up by granularity) */
static uint64_t _set_granularity(uint64_t orig_size, char *bb_pool)
{
	burst_buffer_pool_t *pool_ptr;
	uint64_t new_size;
	int i;

	if (!bb_pool || !xstrcmp(bb_pool, bb_state.bb_config.default_pool)) {
		new_size = bb_granularity(orig_size,
					  bb_state.bb_config.granularity);
		return new_size;
	}

	for (i = 0, pool_ptr = bb_state.bb_config.pool_ptr;
	     i < bb_state.bb_config.pool_cnt; i++, pool_ptr++) {
		if (!xstrcmp(bb_pool, pool_ptr->name)) {
			new_size = bb_granularity(orig_size,
						  pool_ptr->granularity);
			return new_size;
		}
	}
	debug("Could not find pool %s", bb_pool);
	return orig_size;
}

/* Return the burst buffer size specification of a job
 * RET size data structure or NULL of none found
 * NOTE: delete return value using _del_bb_size() */
static bb_job_t *_get_bb_job(struct job_record *job_ptr)
{
	char *bb_specs, *bb_hurry, *bb_name, *bb_type, *bb_access, *bb_pool;
	char *end_ptr = NULL, *save_ptr = NULL, *sub_tok, *tok;
	bool have_bb = false;
	uint64_t tmp_cnt;
	int inx;
	bb_job_t *bb_job;

	if ((job_ptr->burst_buffer == NULL) ||
	    (job_ptr->burst_buffer[0] == '\0'))
		return NULL;

	if ((bb_job = bb_job_find(&bb_state, job_ptr->job_id)))
		return bb_job;	/* Cached data */

	bb_job = bb_job_alloc(&bb_state, job_ptr->job_id);
	bb_job->account = xstrdup(job_ptr->account);
	if (job_ptr->part_ptr)
		bb_job->partition = xstrdup(job_ptr->part_ptr->name);
	if (job_ptr->qos_ptr) {
		slurmdb_qos_rec_t *qos_ptr =
			(slurmdb_qos_rec_t *)job_ptr->qos_ptr;
		bb_job->qos = xstrdup(qos_ptr->name);
	}
	bb_job->state = BB_STATE_PENDING;
	bb_job->user_id = job_ptr->user_id;
	bb_specs = xstrdup(job_ptr->burst_buffer);
	tok = strtok_r(bb_specs, "\n", &save_ptr);
	while (tok) {
		if ((tok[1] == 'B') && (tok[2] == 'B')) {
			tok += 3;
			while (isspace(tok[0]))
				tok++;
			if (!xstrncmp(tok, "create_persistent", 17)) {
				have_bb = true;
				bb_access = NULL;
				bb_name = NULL;
				bb_pool = NULL;
				bb_type = NULL;
				if ((sub_tok = strstr(tok, "access_mode="))) {
					bb_access = xstrdup(sub_tok + 12);
					sub_tok = strchr(bb_access, ' ');
					if (sub_tok)
						sub_tok[0] = '\0';
				} else if ((sub_tok = strstr(tok, "access="))) {
					bb_access = xstrdup(sub_tok + 7);
					sub_tok = strchr(bb_access, ' ');
					if (sub_tok)
						sub_tok[0] = '\0';
				}
				if ((sub_tok = strstr(tok, "capacity="))) {
					tmp_cnt = bb_get_size_num(sub_tok+9, 1);
				} else {
					tmp_cnt = 0;
				}
				if ((sub_tok = strstr(tok, "name="))) {
					bb_name = xstrdup(sub_tok + 5);
					sub_tok = strchr(bb_name, ' ');
					if (sub_tok)
						sub_tok[0] = '\0';
				}
				if ((sub_tok = strstr(tok, "pool="))) {
					bb_pool = xstrdup(sub_tok + 5);
					sub_tok = strchr(bb_pool, ' ');
					if (sub_tok)
						sub_tok[0] = '\0';
				} else {
					bb_pool = xstrdup(
						bb_state.bb_config.default_pool);
				}
				if ((sub_tok = strstr(tok, "type="))) {
					bb_type = xstrdup(sub_tok + 5);
					sub_tok = strchr(bb_type, ' ');
					if (sub_tok)
						sub_tok[0] = '\0';
				}
				inx = bb_job->buf_cnt++;
				bb_job->buf_ptr = xrealloc(bb_job->buf_ptr,
							   sizeof(bb_buf_t) *
							   bb_job->buf_cnt);
				bb_job->buf_ptr[inx].access = bb_access;
				bb_job->buf_ptr[inx].create = true;
				//bb_job->buf_ptr[inx].hurry = false;
				bb_job->buf_ptr[inx].name = bb_name;
				bb_job->buf_ptr[inx].pool = bb_pool;
				tmp_cnt = _set_granularity(tmp_cnt, bb_pool);
				bb_job->buf_ptr[inx].size = tmp_cnt;
				bb_job->buf_ptr[inx].state = BB_STATE_PENDING;
				bb_job->buf_ptr[inx].type = bb_type;
				//bb_job->buf_ptr[inx].use = false;
				bb_job->persist_add += tmp_cnt;
			} else if (!xstrncmp(tok, "destroy_persistent", 17) ||
				   !xstrncmp(tok, "delete_persistent", 16)) {
				have_bb = true;
				bb_name = NULL;
				if ((sub_tok = strstr(tok, "name="))) {
					bb_name = xstrdup(sub_tok + 5);
					sub_tok = strchr(bb_name, ' ');
					if (sub_tok)
						sub_tok[0] = '\0';
				}
				/* if ((sub_tok = strstr(tok, "type="))) { */
				/* 	bb_type = xstrdup(sub_tok + 5); */
				/* 	sub_tok = strchr(bb_type, ' '); */
				/* 	if (sub_tok) */
				/* 		sub_tok[0] = '\0'; */
				/* } */
				bb_hurry = strstr(tok, "hurry");
				inx = bb_job->buf_cnt++;
				bb_job->buf_ptr = xrealloc(bb_job->buf_ptr,
							   sizeof(bb_buf_t) *
							   bb_job->buf_cnt);
				//bb_job->buf_ptr[inx].access = NULL;
				//bb_job->buf_ptr[inx].create = false;
				bb_job->buf_ptr[inx].destroy = true;
				bb_job->buf_ptr[inx].hurry = (bb_hurry != NULL);
				bb_job->buf_ptr[inx].name = bb_name;
				//bb_job->buf_ptr[inx].pool = NULL;
				//bb_job->buf_ptr[inx].size = 0;
				bb_job->buf_ptr[inx].state = BB_STATE_PENDING;
				//bb_job->buf_ptr[inx].type = NULL;
				//bb_job->buf_ptr[inx].use = false;
			} else {
				/* Ignore other (future) options */
			}
		} else if ((tok[1] == 'D') && (tok[2] == 'W')) {
			tok += 3;
			while (isspace(tok[0]))
				tok++;
			if (!xstrncmp(tok, "jobdw", 5)) {
				have_bb = true;
				if ((sub_tok = strstr(tok, "capacity="))) {
					tmp_cnt = bb_get_size_num(sub_tok+9, 1);
				} else {
					tmp_cnt = 0;
				}
				if ((sub_tok = strstr(tok, "pool="))) {
					xfree(bb_job->job_pool);
					bb_job->job_pool = xstrdup(sub_tok + 5);
					sub_tok = strchr(bb_job->job_pool, ' ');
					if (sub_tok)
						sub_tok[0] = '\0';
				} else {
					bb_job->job_pool = xstrdup(
						bb_state.bb_config.default_pool);
				}
				tmp_cnt = _set_granularity(tmp_cnt,
							   bb_job->job_pool);
				bb_job->req_size += tmp_cnt;
				bb_job->total_size += tmp_cnt;
			} else if (!xstrncmp(tok, "persistentdw", 12)) {
				/* Persistent buffer use */
				have_bb = true;
				bb_name = NULL;
				if ((sub_tok = strstr(tok, "name="))) {
					bb_name = xstrdup(sub_tok + 5);
					sub_tok = strchr(bb_name, ' ');
					if (sub_tok)
						sub_tok[0] = '\0';
				}
				inx = bb_job->buf_cnt++;
				bb_job->buf_ptr = xrealloc(bb_job->buf_ptr,
							   sizeof(bb_buf_t) *
							   bb_job->buf_cnt);
				//bb_job->buf_ptr[inx].access = NULL;
				//bb_job->buf_ptr[inx].create = false;
				//bb_job->buf_ptr[inx].destroy = false;
				//bb_job->buf_ptr[inx].hurry = false;
				bb_job->buf_ptr[inx].name = bb_name;
				//bb_job->buf_ptr[inx].size = 0;
				bb_job->buf_ptr[inx].state = BB_STATE_PENDING;
				//bb_job->buf_ptr[inx].type = NULL;
				bb_job->buf_ptr[inx].use = true;
			} else if (!xstrncmp(tok, "swap", 4)) {
				have_bb = true;
				tok += 4;
				while (isspace(tok[0]))
					tok++;
				bb_job->swap_size = strtol(tok, &end_ptr, 10);
				if (job_ptr->details &&
				    job_ptr->details->max_nodes) {
					bb_job->swap_nodes =
						job_ptr->details->max_nodes;
				} else if (job_ptr->details) {
					bb_job->swap_nodes =
						job_ptr->details->min_nodes;
				} else {
					bb_job->swap_nodes = 1;
				}
				tmp_cnt = bb_job->swap_size *
					  bb_job->swap_nodes;
				if ((sub_tok = strstr(tok, "pool="))) {
					xfree(bb_job->job_pool);
					bb_job->job_pool = xstrdup(sub_tok + 5);
					sub_tok = strchr(bb_job->job_pool, ' ');
					if (sub_tok)
						sub_tok[0] = '\0';
				} else {
					bb_job->job_pool = xstrdup(
						bb_state.bb_config.default_pool);
				}
				tmp_cnt = _set_granularity(tmp_cnt,
							   bb_job->job_pool);
				bb_job->req_size += tmp_cnt;
				bb_job->total_size += tmp_cnt;
			} else {
				/* Ignore stage-in, stage-out, etc. */
			}
		}
		tok = strtok_r(NULL, "\n", &save_ptr);
	}
	xfree(bb_specs);

	if (!have_bb) {
		xfree(job_ptr->state_desc);
		job_ptr->state_reason = FAIL_BURST_BUFFER_OP;
		xstrfmtcat(job_ptr->state_desc,
			   "%s: Invalid burst buffer spec (%s)",
			   plugin_type, job_ptr->burst_buffer);
		job_ptr->priority = 0;
		info("Invalid burst buffer spec for job %u (%s)",
		     job_ptr->job_id, job_ptr->burst_buffer);
		bb_job_del(&bb_state, job_ptr->job_id);
		return NULL;
	}
	if (!bb_job->job_pool)
		bb_job->job_pool = xstrdup(bb_state.bb_config.default_pool);
	if (bb_state.bb_config.debug_flag)
		bb_job_log(&bb_state, bb_job);
	return bb_job;
}

/* At slurmctld start up time, for every currently active burst buffer,
 * update that user's limit. Also log every recovered buffer */
static void _apply_limits(void)
{
	bool emulate_cray = false;
	bb_alloc_t *bb_alloc;
	int i;

	if (bb_state.bb_config.flags & BB_FLAG_EMULATE_CRAY)
		emulate_cray = true;

	for (i = 0; i < BB_HASH_SIZE; i++) {
		bb_alloc = bb_state.bb_ahash[i];
		while (bb_alloc) {
			info("Recovered buffer Name:%s User:%u Pool:%s Size:%"PRIu64,
			     bb_alloc->name, bb_alloc->user_id,
			     bb_alloc->pool, bb_alloc->size);
			_set_assoc_mgr_ptrs(bb_alloc);
			bb_limit_add(bb_alloc->user_id, bb_alloc->size,
				     bb_alloc->pool, &bb_state, emulate_cray);
			bb_alloc = bb_alloc->next;
		}
	}
}

/* Write current burst buffer state to a file so that we can preserve account,
 * partition, and QOS information of persistent burst buffers as there is no
 * place to store that information within the DataWarp data structures */
static void _save_bb_state(void)
{
	static time_t last_save_time = 0;
	static int high_buffer_size = 16 * 1024;
	time_t save_time = time(NULL);
	bb_alloc_t *bb_alloc;
	uint32_t rec_count = 0;
	Buf buffer;
	char *old_file = NULL, *new_file = NULL, *reg_file = NULL;
	int i, count_offset, offset, state_fd;
	int error_code = 0;
	uint16_t protocol_version = SLURM_PROTOCOL_VERSION;

	if ((bb_state.last_update_time <= last_save_time) &&
	    !bb_state.term_flag)
		return;

	/* Build buffer with name/account/partition/qos information for all
	 * named burst buffers so we can preserve limits across restarts */
	buffer = init_buf(high_buffer_size);
	pack16(protocol_version, buffer);
	count_offset = get_buf_offset(buffer);
	pack32(rec_count, buffer);
	if (bb_state.bb_ahash) {
		slurm_mutex_lock(&bb_state.bb_mutex);
		for (i = 0; i < BB_HASH_SIZE; i++) {
			bb_alloc = bb_state.bb_ahash[i];
			while (bb_alloc) {
				if (bb_alloc->name) {
					packstr(bb_alloc->account,	buffer);
					pack_time(bb_alloc->create_time,buffer);
					pack32(bb_alloc->id,		buffer);
					packstr(bb_alloc->name,		buffer);
					packstr(bb_alloc->partition,	buffer);
					packstr(bb_alloc->pool,		buffer);
					packstr(bb_alloc->qos,		buffer);
					pack32(bb_alloc->user_id,	buffer);
					if (bb_state.bb_config.flags &
					    BB_FLAG_EMULATE_CRAY)
						pack64(bb_alloc->size,	buffer);
					rec_count++;
				}
				bb_alloc = bb_alloc->next;
			}
		}
		save_time = time(NULL);
		slurm_mutex_unlock(&bb_state.bb_mutex);
		offset = get_buf_offset(buffer);
		set_buf_offset(buffer, count_offset);
		pack32(rec_count, buffer);
		set_buf_offset(buffer, offset);
	}

	xstrfmtcat(old_file, "%s/%s", slurmctld_conf.state_save_location,
		   "burst_buffer_cray_state.old");
	xstrfmtcat(reg_file, "%s/%s", slurmctld_conf.state_save_location,
		   "burst_buffer_cray_state");
	xstrfmtcat(new_file, "%s/%s", slurmctld_conf.state_save_location,
		   "burst_buffer_cray_state.new");

	state_fd = creat(new_file, 0600);
	if (state_fd < 0) {
		error("%s: Can't save state, error creating file %s, %m",
		      __func__, new_file);
		error_code = errno;
	} else {
		int pos = 0, nwrite = get_buf_offset(buffer), amount, rc;
		char *data = (char *)get_buf_data(buffer);
		high_buffer_size = MAX(nwrite, high_buffer_size);
		while (nwrite > 0) {
			amount = write(state_fd, &data[pos], nwrite);
			if ((amount < 0) && (errno != EINTR)) {
				error("Error writing file %s, %m", new_file);
				break;
			}
			nwrite -= amount;
			pos    += amount;
		}

		rc = fsync_and_close(state_fd, "burst_buffer_cray");
		if (rc && !error_code)
			error_code = rc;
	}
	if (error_code)
		(void) unlink(new_file);
	else {			/* file shuffle */
		last_save_time = save_time;
		(void) unlink(old_file);
		if (link(reg_file, old_file)) {
			debug4("unable to create link for %s -> %s: %m",
			       reg_file, old_file);
		}
		(void) unlink(reg_file);
		if (link(new_file, reg_file)) {
			debug4("unable to create link for %s -> %s: %m",
			       new_file, reg_file);
		}
		(void) unlink(new_file);
	}
	xfree(old_file);
	xfree(reg_file);
	xfree(new_file);
	free_buf(buffer);
}

/* Open the partition state save file, or backup if necessary.
 * state_file IN - the name of the state save file used
 * RET the file description to read from or error code
 */
static int _open_part_state_file(char **state_file)
{
	int state_fd;
	struct stat stat_buf;

	*state_file = xstrdup(slurmctld_conf.state_save_location);
	xstrcat(*state_file, "/burst_buffer_cray_state");
	state_fd = open(*state_file, O_RDONLY);
	if (state_fd < 0) {
		error("Could not open burst buffer state file %s: %m",
		      *state_file);
	} else if (fstat(state_fd, &stat_buf) < 0) {
		error("Could not stat burst buffer state file %s: %m",
		      *state_file);
		(void) close(state_fd);
	} else if (stat_buf.st_size < 4) {
		error("Burst buffer state file %s too small", *state_file);
		(void) close(state_fd);
	} else	/* Success */
		return state_fd;

	error("NOTE: Trying backup burst buffer state save file. "
	      "Information may be lost!");
	xstrcat(*state_file, ".old");
	state_fd = open(*state_file, O_RDONLY);
	return state_fd;
}

/* Return true if the burst buffer name is that of a job (i.e. numeric) and
 * and that job is complete. Otherwise return false. */
static bool _is_complete_job(char *name)
{
	char *end_ptr = NULL;
	uint32_t job_id = 0;
	struct job_record *job_ptr;

	if (name && (name[0] >='0') && (name[0] <='9')) {
		job_id = strtol(name, &end_ptr, 10);
		job_ptr = find_job_record(job_id);
		if (!job_ptr || IS_JOB_COMPLETED(job_ptr))
			return true;
	}
	return false;
}

/* Recover saved burst buffer state and use it to preserve account, partition,
 * and QOS information for persistent burst buffers. */
static void _recover_bb_state(void)
{
	char *state_file = NULL, *data = NULL;
	int data_allocated, data_read = 0;
	uint16_t protocol_version = (uint16_t)NO_VAL;
	uint32_t data_size = 0, rec_count = 0, name_len = 0;
	uint32_t id = 0, user_id = 0;
	uint64_t size = 0;
	int i, state_fd;
	char *account = NULL, *name = NULL;
	char *partition = NULL, *pool = NULL, *qos = NULL;
	char *end_ptr = NULL;
	time_t create_time = 0;
	bb_alloc_t *bb_alloc;
	Buf buffer;

	state_fd = _open_part_state_file(&state_file);
	if (state_fd < 0) {
		info("No burst buffer state file (%s) to recover",
		     state_file);
		xfree(state_file);
		return;
	}
	data_allocated = BUF_SIZE;
	data = xmalloc(data_allocated);
	while (1) {
		data_read = read(state_fd, &data[data_size], BUF_SIZE);
		if (data_read < 0) {
			if  (errno == EINTR)
				continue;
			else {
				error("Read error on %s: %m", state_file);
				break;
			}
		} else if (data_read == 0)     /* eof */
			break;
		data_size      += data_read;
		data_allocated += data_read;
		xrealloc(data, data_allocated);
	}
	close(state_fd);
	xfree(state_file);

	buffer = create_buf(data, data_size);
	safe_unpack16(&protocol_version, buffer);
	if (protocol_version == (uint16_t)NO_VAL) {
		error("******************************************************************");
		error("Can not recover burst_buffer/cray state, data version incompatible");
		error("******************************************************************");
		return;
	}

	safe_unpack32(&rec_count, buffer);
	for (i = 0; i < rec_count; i++) {
		if (protocol_version >= SLURM_MIN_PROTOCOL_VERSION) {
			safe_unpackstr_xmalloc(&account,   &name_len, buffer);
			safe_unpack_time(&create_time, buffer);
			safe_unpack32(&id, buffer);
			safe_unpackstr_xmalloc(&name,      &name_len, buffer);
			safe_unpackstr_xmalloc(&partition, &name_len, buffer);
			safe_unpackstr_xmalloc(&pool,      &name_len, buffer);
			safe_unpackstr_xmalloc(&qos,       &name_len, buffer);
			safe_unpack32(&user_id, buffer);
			if (bb_state.bb_config.flags & BB_FLAG_EMULATE_CRAY)
				safe_unpack64(&size, buffer);
		}

		if ((bb_state.bb_config.flags & BB_FLAG_EMULATE_CRAY) &&
		    _is_complete_job(name)) {
			info("%s, Ignoring burst buffer state for completed job %s",
			     __func__, name);
			bb_alloc = NULL;
		} else if (bb_state.bb_config.flags & BB_FLAG_EMULATE_CRAY) {
			bb_alloc = bb_alloc_name_rec(&bb_state, name, user_id);
			bb_alloc->id = id;
			last_persistent_id = MAX(last_persistent_id, id);
			if (name && (name[0] >='0') && (name[0] <='9')) {
				bb_alloc->job_id = strtol(name, &end_ptr, 10);
				bb_alloc->array_job_id = bb_alloc->job_id;
				bb_alloc->array_task_id = NO_VAL;
			}
			bb_alloc->seen_time = time(NULL);
			bb_alloc->size = size;
		} else {
			bb_alloc = bb_find_name_rec(name, user_id, &bb_state);
		}
		if (bb_alloc) {
			if (bb_state.bb_config.debug_flag) {
				info("Recovered burst buffer %s from user %u",
				     bb_alloc->name, bb_alloc->user_id);
			}
			xfree(bb_alloc->account);
			bb_alloc->account = account;
			account = NULL;
			bb_alloc->create_time = create_time;
			xfree(bb_alloc->partition);
			bb_alloc->partition = partition;
			partition = NULL;
			xfree(bb_alloc->pool);
			bb_alloc->pool = pool;
			pool = NULL;
			xfree(bb_alloc->qos);
			bb_alloc->qos = qos;
			qos = NULL;
		}
		xfree(account);
		xfree(name);
		xfree(partition);
		xfree(pool);
		xfree(qos);
	}

	info("Recovered state of %d burst buffers", rec_count);
	free_buf(buffer);
	return;

unpack_error:
	error("Incomplete burst buffer data checkpoint file");
	xfree(account);
	xfree(name);
	xfree(partition);
	xfree(qos);
	free_buf(buffer);
	return;
}

/* We just found an unexpected session, set default account, QOS, & partition.
 * Copy the information from any currently existing session for the same user.
 * If none found, use his default account and QOS.
 * NOTE: assoc_mgr_locks need to be locked with
 * assoc_mgr_lock_t assoc_locks = { READ_LOCK, NO_LOCK, READ_LOCK, NO_LOCK,
 *				    NO_LOCK, NO_LOCK, NO_LOCK };
 * before calling this.
 */
static void _pick_alloc_account(bb_alloc_t *bb_alloc)
{
	slurmdb_assoc_rec_t assoc_rec;
	slurmdb_qos_rec_t   qos_rec;
	bb_alloc_t *bb_ptr = NULL;

	bb_ptr = bb_state.bb_ahash[bb_alloc->user_id % BB_HASH_SIZE];
	while (bb_ptr) {
		if ((bb_ptr          != bb_alloc) &&
		    (bb_ptr->user_id == bb_alloc->user_id)) {
			xfree(bb_alloc->account);
			bb_alloc->account   = xstrdup(bb_ptr->account);
			bb_alloc->assoc_ptr = bb_ptr->assoc_ptr;
			xfree(bb_alloc->partition);
			bb_alloc->partition = xstrdup(bb_ptr->partition);
			xfree(bb_alloc->qos);
			bb_alloc->qos       = xstrdup(bb_ptr->qos);
			bb_alloc->qos_ptr = bb_ptr->qos_ptr;
			xfree(bb_alloc->assocs);
			bb_alloc->assocs    = xstrdup(bb_ptr->assocs);
			return;
		}
		bb_ptr = bb_ptr->next;
	}

	/* Set default for this user */
	bb_alloc->partition = xstrdup(default_part_name);
	memset(&assoc_rec, 0, sizeof(slurmdb_assoc_rec_t));
	memset(&qos_rec, 0, sizeof(slurmdb_qos_rec_t));
	assoc_rec.partition = default_part_name;
	assoc_rec.uid = bb_alloc->user_id;

	if (assoc_mgr_fill_in_assoc(acct_db_conn, &assoc_rec,
				    accounting_enforce,
				    &bb_alloc->assoc_ptr,
				    true) == SLURM_SUCCESS) {
		xfree(bb_alloc->account);
		bb_alloc->account   = xstrdup(assoc_rec.acct);
		xfree(bb_alloc->assocs);
		if (bb_alloc->assoc_ptr)
			bb_alloc->assocs =
				xstrdup_printf(",%u,", bb_alloc->assoc_ptr->id);

		assoc_mgr_get_default_qos_info(bb_alloc->assoc_ptr, &qos_rec);
		if (assoc_mgr_fill_in_qos(acct_db_conn, &qos_rec,
					  accounting_enforce,
					  &bb_alloc->qos_ptr,
					  true) == SLURM_SUCCESS) {
			xfree(bb_alloc->qos);
			if (bb_alloc->qos_ptr)
				bb_alloc->qos =
					xstrdup(bb_alloc->qos_ptr->name);
		}
	}
}

/* For a given user/partition/account, set it's assoc_ptr */
static void _set_assoc_mgr_ptrs(bb_alloc_t *bb_alloc)
{
	/* read locks on assoc */
	assoc_mgr_lock_t assoc_locks = { READ_LOCK, NO_LOCK, READ_LOCK, NO_LOCK,
					 NO_LOCK, NO_LOCK, NO_LOCK };
	slurmdb_assoc_rec_t assoc_rec;
	slurmdb_qos_rec_t qos_rec;

	memset(&assoc_rec, 0, sizeof(slurmdb_assoc_rec_t));
	assoc_rec.acct      = bb_alloc->account;
	assoc_rec.partition = bb_alloc->partition;
	assoc_rec.uid       = bb_alloc->user_id;
	assoc_mgr_lock(&assoc_locks);
	if (assoc_mgr_fill_in_assoc(acct_db_conn, &assoc_rec,
				    accounting_enforce,
				    &bb_alloc->assoc_ptr,
				    true) == SLURM_SUCCESS) {
		xfree(bb_alloc->assocs);
		if (bb_alloc->assoc_ptr) {
			bb_alloc->assocs =
				xstrdup_printf(",%u,", bb_alloc->assoc_ptr->id);
		}
	}

	memset(&qos_rec, 0, sizeof(slurmdb_qos_rec_t));
	qos_rec.name = bb_alloc->qos;
	assoc_mgr_fill_in_qos(acct_db_conn, &qos_rec,
			      accounting_enforce,
			      &bb_alloc->qos_ptr,
			      true);

	assoc_mgr_unlock(&assoc_locks);
}

/*
 * Determine the current actual burst buffer state.
 */
static void _load_state(bool init_config)
{
	burst_buffer_pool_t *pool_ptr;
	bb_configs_t *configs;
	bb_instances_t *instances;
	bb_pools_t *pools;
	bb_sessions_t *sessions;
	bb_alloc_t *bb_alloc;
	struct job_record *job_ptr;
	int num_configs = 0, num_instances = 0, num_pools = 0, num_sessions = 0;
	int i, j;
	char *end_ptr = NULL;
	time_t now = time(NULL);
	uint32_t timeout;
	assoc_mgr_lock_t assoc_locks = { READ_LOCK, NO_LOCK, READ_LOCK, NO_LOCK,
					 NO_LOCK, NO_LOCK, NO_LOCK };
	bool found_pool;

	slurm_mutex_lock(&bb_state.bb_mutex);
	if (bb_state.bb_config.other_timeout)
		timeout = bb_state.bb_config.other_timeout * 1000;
	else
		timeout = DEFAULT_OTHER_TIMEOUT * 1000;
	slurm_mutex_unlock(&bb_state.bb_mutex);

	/*
	 * Load the pools information
	 */
	pools = _bb_get_pools(&num_pools, &bb_state, timeout);
	if (pools == NULL) {
		error("%s: failed to find DataWarp entries, what now?",
		      __func__);
		return;
	}

	slurm_mutex_lock(&bb_state.bb_mutex);
	if (!bb_state.bb_config.default_pool && (num_pools > 0)) {
		info("%s: Setting DefaultPool to %s", __func__, pools[0].id);
		bb_state.bb_config.default_pool = xstrdup(pools[0].id);
	}

	for (i = 0; i < num_pools; i++) {
		/* ID: "bytes" */
		if (xstrcmp(pools[i].id,
			    bb_state.bb_config.default_pool) == 0) {
			bb_state.bb_config.granularity = pools[i].granularity;
			bb_state.total_space = pools[i].quantity *
					       pools[i].granularity;
			bb_state.unfree_space = pools[i].quantity -
						pools[i].free;
			bb_state.unfree_space *= pools[i].granularity;

			/* Everything else is an alternate pool */
			bb_state.bb_config.pool_cnt = 0;
			continue;
		}

		found_pool = false;
		pool_ptr = bb_state.bb_config.pool_ptr;
		for (j = 0; j < bb_state.bb_config.pool_cnt; j++, pool_ptr++) {
			if (!xstrcmp(pool_ptr->name, pools[i].id)) {
				found_pool = true;
				break;
			}
		}
		if (!found_pool) {
			bb_state.bb_config.pool_ptr
				= xrealloc(bb_state.bb_config.pool_ptr,
					   sizeof(burst_buffer_pool_t) *
					   (bb_state.bb_config.pool_cnt + 1));
			pool_ptr = bb_state.bb_config.pool_ptr +
				   bb_state.bb_config.pool_cnt;
			pool_ptr->name = xstrdup(pools[i].id);
			bb_state.bb_config.pool_cnt++;
		}

		pool_ptr->total_space = pools[i].quantity *
					pools[i].granularity;
		pool_ptr->granularity = pools[i].granularity;
		pool_ptr->unfree_space = pools[i].quantity - pools[i].free;
		pool_ptr->unfree_space *= pools[i].granularity;
	}
	slurm_mutex_unlock(&bb_state.bb_mutex);
	_bb_free_pools(pools, num_pools);

	/*
	 * Load the instances information
	 */
	instances = _bb_get_instances(&num_instances, &bb_state, timeout);
	if (instances == NULL) {
		info("%s: failed to find DataWarp instances", __func__);
		num_instances = 0;	/* Redundant, but fixes CLANG bug */
	}
	sessions = _bb_get_sessions(&num_sessions, &bb_state, timeout);
	assoc_mgr_lock(&assoc_locks);
	slurm_mutex_lock(&bb_state.bb_mutex);
	bb_state.last_load_time = time(NULL);
	for (i = 0; i < num_sessions; i++) {
		if (!init_config) {
			bb_alloc = bb_find_name_rec(sessions[i].token,
						    sessions[i].user_id,
						    &bb_state);
			if (bb_alloc) {
				bb_alloc->seen_time = bb_state.last_load_time;
				continue;
			}
			if (difftime(now, sessions[i].created) <
			    bb_state.bb_config.other_timeout) {
				/* Newly created in other thread. Give that
				 * thread a chance to add the entry */
				continue;
			}
			error("%s: Unexpected burst buffer found: %s",
			      __func__, sessions[i].token);
		}

		bb_alloc = bb_alloc_name_rec(&bb_state, sessions[i].token,
					     sessions[i].user_id);
		bb_alloc->create_time = sessions[i].created;
		bb_alloc->id = sessions[i].id;
		if ((sessions[i].token != NULL)   &&
		    (sessions[i].token[0] >= '0') &&
		    (sessions[i].token[0] <= '9')) {
			bb_alloc->job_id =
				strtol(sessions[i].token, &end_ptr, 10);
			job_ptr = find_job_record(bb_alloc->job_id);
			if (job_ptr) {
				bb_alloc->array_job_id = job_ptr->array_job_id;
				bb_alloc->array_task_id =job_ptr->array_task_id;
			} else {
				bb_alloc->array_task_id = NO_VAL;
			}
		}
		for (j = 0; j < num_instances; j++) {
			if (sessions[i].id != instances[j].session)
				continue;
			bb_alloc->size += instances[j].bytes;
		}
		bb_alloc->seen_time = bb_state.last_load_time;

		if (!init_config) {	/* Newly found buffer */
			_pick_alloc_account(bb_alloc);
			bb_limit_add(bb_alloc->user_id, bb_alloc->size,
				     bb_alloc->pool, &bb_state, false);
		}
		if (bb_alloc->job_id == 0)
			bb_post_persist_create(NULL, bb_alloc, &bb_state);
	}
	slurm_mutex_unlock(&bb_state.bb_mutex);
	assoc_mgr_unlock(&assoc_locks);
	_bb_free_sessions(sessions, num_sessions);
	_bb_free_instances(instances, num_instances);

	if (!init_config)
		return;

	/*
	 * Load the configurations information
	 * NOTE: This information is currently unused
	 */
	configs = _bb_get_configs(&num_configs, &bb_state, timeout);
	if (configs == NULL) {
		info("%s: failed to find DataWarp configurations", __func__);
		num_configs = 0;
	}
	_bb_free_configs(configs, num_configs);

	_recover_bb_state();
	_apply_limits();
	bb_state.last_update_time = time(NULL);

	return;
}

/* Write an string representing the NIDs of a job's nodes to an arbitrary
 * file location
 * RET 0 or Slurm error code
 */
static int _write_nid_file(char *file_name, char *node_list, uint32_t job_id)
{
#if defined(HAVE_NATIVE_CRAY)
	char *tmp, *sep, *buf = NULL;
	int i, j, rc;

	xassert(file_name);
	tmp = xstrdup(node_list);
	/* Remove any trailing "]" */
	sep = strrchr(tmp, ']');
	if (sep)
		sep[0] = '\0';
	/* Skip over "nid[" or "nid" */
	sep = strchr(tmp, '[');
	if (sep) {
		sep++;
	} else {
		sep = tmp;
		for (i = 0; !isdigit(sep[0]) && sep[0]; i++)
			sep++;
	}
	/* Copy numeric portion */
	buf = xmalloc(strlen(sep) + 1);
	for (i = 0, j = 0; sep[i]; i++) {
		/* Skip leading zeros */
		if ((sep[i] == '0') && isdigit(sep[i+1]))
			continue;
		/* Copy significant digits and separator */
		while (sep[i]) {
			buf[j++] = sep[i];
			if ((sep[i] == '-') || (sep[i] == ','))
				break;
			i++;
		}
		if (!sep[i])
			break;
	}
	xfree(tmp);

	if (buf[0]) {
		rc = _write_file(file_name, buf);
	} else {
		error("%s: job %u has node list without numeric component (%s)",
		      __func__, job_id, node_list);
		rc = EINVAL;
	}
	xfree(buf);
	return rc;
#else
	char *tok, *buf = NULL;
	int rc;

	xassert(file_name);
	if (node_list && node_list[0]) {
		hostlist_t hl = hostlist_create(node_list);
		while ((tok = hostlist_shift(hl))) {
			xstrfmtcat(buf, "%s\n", tok);
			free(tok);
		}
		hostlist_destroy(hl);
		rc = _write_file(file_name, buf);
		xfree(buf);
	} else {
		error("%s: job %u lacks a node list",  __func__, job_id);
		rc = EINVAL;
	}
	return rc;
#endif
}

/* Write an arbitrary string to an arbitrary file name */
static int _write_file(char *file_name, char *buf)
{
	int amount, fd, nwrite, pos;

	(void) unlink(file_name);
	fd = creat(file_name, 0600);
	if (fd < 0) {
		error("Error creating file %s, %m", file_name);
		return errno;
	}

	if (!buf) {
		error("%s: buf is NULL", __func__);
		return SLURM_ERROR;
	}

	nwrite = strlen(buf);
	pos = 0;
	while (nwrite > 0) {
		amount = write(fd, &buf[pos], nwrite);
		if ((amount < 0) && (errno != EINTR)) {
			error("Error writing file %s, %m", file_name);
			close(fd);
			return ESLURM_WRITING_TO_FILE;
		}
		nwrite -= amount;
		pos    += amount;
	}

	(void) close(fd);
	return SLURM_SUCCESS;
}

static int _queue_stage_in(struct job_record *job_ptr, bb_job_t *bb_job)
{
	char *hash_dir = NULL, *job_dir = NULL, *job_pool;
	char *client_nodes_file_nid = NULL;
	char **setup_argv, **data_in_argv;
	stage_args_t *stage_args;
	int hash_inx = job_ptr->job_id % 10;
	pthread_attr_t stage_attr;
	pthread_t stage_tid = 0;
	int rc = SLURM_SUCCESS;

	xstrfmtcat(hash_dir, "%s/hash.%d", state_save_loc, hash_inx);
	(void) mkdir(hash_dir, 0700);
	xstrfmtcat(job_dir, "%s/job.%u", hash_dir, job_ptr->job_id);
	if (job_ptr->sched_nodes) {
		xstrfmtcat(client_nodes_file_nid, "%s/client_nids", job_dir);
		if (_write_nid_file(client_nodes_file_nid,
				    job_ptr->sched_nodes, job_ptr->job_id))
			xfree(client_nodes_file_nid);
	}
	setup_argv = xmalloc(sizeof(char *) * 20);	/* NULL terminated */
	setup_argv[0] = xstrdup("dw_wlm_cli");
	setup_argv[1] = xstrdup("--function");
	setup_argv[2] = xstrdup("setup");
	setup_argv[3] = xstrdup("--token");
	xstrfmtcat(setup_argv[4], "%u", job_ptr->job_id);
	setup_argv[5] = xstrdup("--caller");
	setup_argv[6] = xstrdup("SLURM");
	setup_argv[7] = xstrdup("--user");
	xstrfmtcat(setup_argv[8], "%u", job_ptr->user_id);
	setup_argv[9] = xstrdup("--groupid");
	xstrfmtcat(setup_argv[10], "%u", job_ptr->group_id);
	setup_argv[11] = xstrdup("--capacity");
	if (bb_job->job_pool)
		job_pool = bb_job->job_pool;
	else
		job_pool = bb_state.bb_config.default_pool;
	xstrfmtcat(setup_argv[12], "%s:%s",
		   job_pool, bb_get_size_str(bb_job->total_size));
	setup_argv[13] = xstrdup("--job");
	xstrfmtcat(setup_argv[14], "%s/script", job_dir);
	if (client_nodes_file_nid) {
#if defined(HAVE_NATIVE_CRAY)
		setup_argv[15] = xstrdup("--nidlistfile");
#else
		setup_argv[15] = xstrdup("--nodehostnamefile");
#endif
		setup_argv[16] = xstrdup(client_nodes_file_nid);
	}
	bb_limit_add(job_ptr->user_id, bb_job->total_size, job_pool, &bb_state,
		     true);

	data_in_argv = xmalloc(sizeof(char *) * 10);	/* NULL terminated */
	data_in_argv[0] = xstrdup("dw_wlm_cli");
	data_in_argv[1] = xstrdup("--function");
	data_in_argv[2] = xstrdup("data_in");
	data_in_argv[3] = xstrdup("--token");
	xstrfmtcat(data_in_argv[4], "%u", job_ptr->job_id);
	data_in_argv[5] = xstrdup("--job");
	xstrfmtcat(data_in_argv[6], "%s/script", job_dir);

	stage_args = xmalloc(sizeof(stage_args_t));
	stage_args->bb_size = bb_job->total_size;
	stage_args->job_id  = job_ptr->job_id;
	stage_args->pool    = xstrdup(job_pool);
	stage_args->timeout = bb_state.bb_config.stage_in_timeout;
	stage_args->user_id = job_ptr->user_id;
	stage_args->args1   = setup_argv;
	stage_args->args2   = data_in_argv;

	slurm_attr_init(&stage_attr);
	if (pthread_attr_setdetachstate(&stage_attr, PTHREAD_CREATE_DETACHED))
		error("pthread_attr_setdetachstate error %m");
	while (pthread_create(&stage_tid, &stage_attr, _start_stage_in,
			      stage_args)) {
		if (errno != EAGAIN) {
			error("%s: pthread_create: %m", __func__);
			_start_stage_in(stage_args);	/* Do in-line */
			break;
		}
		usleep(100000);
	}
	slurm_attr_destroy(&stage_attr);

	xfree(hash_dir);
	xfree(job_dir);
	xfree(client_nodes_file_nid);
	return rc;
}

static void *_start_stage_in(void *x)
{
	stage_args_t *stage_args;
	char **setup_argv, **size_argv, **data_in_argv;
	char *resp_msg = NULL, *resp_msg2 = NULL, *op = NULL;
	uint64_t real_size = 0;
	int rc = SLURM_SUCCESS, status = 0, timeout;
	slurmctld_lock_t job_read_lock =
		{ NO_LOCK, READ_LOCK, NO_LOCK, NO_LOCK, NO_LOCK };
	slurmctld_lock_t job_write_lock =
		{ NO_LOCK, WRITE_LOCK, NO_LOCK, NO_LOCK, NO_LOCK };
	struct job_record *job_ptr;
	bb_alloc_t *bb_alloc = NULL;
	bb_job_t *bb_job;
	bool get_real_size = false;
	DEF_TIMERS;

	stage_args = (stage_args_t *) x;
	setup_argv   = stage_args->args1;
	data_in_argv = stage_args->args2;

	if (stage_args->timeout)
		timeout = stage_args->timeout * 1000;
	else
		timeout = DEFAULT_OTHER_TIMEOUT * 1000;
	op = "setup";
	START_TIMER;
	resp_msg = bb_run_script("setup",
				 bb_state.bb_config.get_sys_state,
				 setup_argv, timeout, &status);
	END_TIMER;
	info("%s: setup for job %u ran for %s",
	     __func__, stage_args->job_id, TIME_STR);
	_log_script_argv(setup_argv, resp_msg);
	lock_slurmctld(job_read_lock);
	slurm_mutex_lock(&bb_state.bb_mutex);
	/* The buffer's actual size may be larger than requested by the user.
	 * Remove limit here and restore limit based upon actual size below
	 * (assuming buffer allocation succeeded, or just leave it out). */
	bb_limit_rem(stage_args->user_id, stage_args->bb_size, stage_args->pool,
		     &bb_state);
	if (!WIFEXITED(status) || (WEXITSTATUS(status) != 0)) {
		trigger_burst_buffer();
		error("%s: setup for job %u status:%u response:%s",
		      __func__, stage_args->job_id, status, resp_msg);
		rc = SLURM_ERROR;
	} else {
		job_ptr = find_job_record(stage_args->job_id);
		bb_job = bb_job_find(&bb_state, stage_args->job_id);
		if (!job_ptr) {
			error("%s: unable to find job record for job %u",
			      __func__, stage_args->job_id);
			rc = SLURM_ERROR;
		} else if (!bb_job) {
			error("%s: unable to find bb_job record for job %u",
			      __func__, stage_args->job_id);
		} else {
			bb_job->state = BB_STATE_STAGING_IN;
			bb_alloc = bb_find_alloc_rec(&bb_state, job_ptr);
			if (!bb_alloc && bb_job->total_size) {
				/* Not found (from restart race condtion) and
				 * job buffer has non-zero size */
				bb_alloc = bb_alloc_job(&bb_state, job_ptr,
							bb_job);
				bb_limit_add(stage_args->user_id,
					     bb_job->total_size,
					     stage_args->pool, &bb_state,
					     true);
				bb_alloc->create_time = time(NULL);
			}
		}
	}
	slurm_mutex_unlock(&bb_state.bb_mutex);
	unlock_slurmctld(job_read_lock);

	if (rc == SLURM_SUCCESS) {
		if (stage_args->timeout)
			timeout = stage_args->timeout * 1000;
		else
			timeout = DEFAULT_STATE_IN_TIMEOUT * 1000;
		xfree(resp_msg);
		op = "dws_data_in";
		START_TIMER;
		resp_msg = bb_run_script("dws_data_in",
					 bb_state.bb_config.get_sys_state,
					 data_in_argv, timeout, &status);
		END_TIMER;
		info("%s: dws_data_in for job %u ran for %s",
		     __func__, stage_args->job_id, TIME_STR);
		_log_script_argv(data_in_argv, resp_msg);
		if (!WIFEXITED(status) || (WEXITSTATUS(status) != 0)) {
			trigger_burst_buffer();
			error("%s: dws_data_in for job %u status:%u "
			      "response:%s",
			      __func__, stage_args->job_id, status, resp_msg);
			rc = SLURM_ERROR;
		}
	}

	slurm_mutex_lock(&bb_state.bb_mutex);
	bb_job = bb_job_find(&bb_state, stage_args->job_id);
	if (bb_job && bb_job->req_size)
		get_real_size = true;
	slurm_mutex_unlock(&bb_state.bb_mutex);

	/* Round up job buffer size based upon DW "equalize_fragments"
	 * configuration parameter */
	if (get_real_size) {
		size_argv = xmalloc(sizeof(char *) * 10);/* NULL terminated */
		size_argv[0] = xstrdup("dw_wlm_cli");
		size_argv[1] = xstrdup("--function");
		size_argv[2] = xstrdup("real_size");
		size_argv[3] = xstrdup("--token");
		xstrfmtcat(size_argv[4], "%u", stage_args->job_id);
		START_TIMER;
		resp_msg2 = bb_run_script("real_size",
					  bb_state.bb_config.get_sys_state,
					  size_argv, timeout, &status);
		END_TIMER;
		if ((DELTA_TIMER > 200000) ||	/* 0.2 secs */
		    bb_state.bb_config.debug_flag)
			info("%s: real_size ran for %s", __func__, TIME_STR);
		/* Use resp_msg2 to preserve resp_msg for error message below */
		_log_script_argv(size_argv, resp_msg2);
		if (WIFEXITED(status) && (WEXITSTATUS(status) != 0) &&
		    resp_msg2 &&
		    (strncmp(resp_msg2, "invalid function", 16) == 0)) {
			debug("%s: Old dw_wlm_cli does not support real_size function",
			      __func__);
		} else if (!WIFEXITED(status) || (WEXITSTATUS(status) != 0)) {
			error("%s: real_size for job %u status:%u response:%s",
			      __func__, stage_args->job_id, status, resp_msg2);
		} else {
			json_object *j;
			struct bb_total_size *ent;
			j = json_tokener_parse(resp_msg2);
			if (j == NULL) {
				error("%s: json parser failed on %s",
				      __func__, resp_msg2);
			} else {
				ent = _json_parse_real_size(j);
				json_object_put(j);	/* Frees json memory */
				if (ent && (ent->units == BB_UNITS_BYTES))
					real_size = ent->capacity;
				xfree(ent);
			}
		}
		xfree(resp_msg2);
		_free_script_argv(size_argv);
	}

	lock_slurmctld(job_write_lock);
	job_ptr = find_job_record(stage_args->job_id);
	if (!job_ptr) {
		error("%s: unable to find job record for job %u",
		      __func__, stage_args->job_id);
	} else if (rc == SLURM_SUCCESS) {
		slurm_mutex_lock(&bb_state.bb_mutex);
		bb_job = bb_job_find(&bb_state, stage_args->job_id);
		if (bb_job)
			bb_job->state = BB_STATE_STAGED_IN;
		if (bb_job && bb_job->total_size) {
			if (real_size > bb_job->req_size) {
				info("%s: Job %u total_size increased from %"PRIu64" to %"PRIu64,
				      __func__, stage_args->job_id,
				      bb_job->req_size, real_size);
				bb_job->total_size = real_size;
			}
			bb_alloc = bb_find_alloc_rec(&bb_state, job_ptr);
			if (bb_alloc) {
				bb_alloc->state = BB_STATE_STAGED_IN;
				bb_alloc->state_time = time(NULL);
				if (bb_state.bb_config.debug_flag) {
					info("%s: Setup/stage-in complete for "
					     "job %u",
					     __func__, stage_args->job_id);
				}
				queue_job_scheduler();
				bb_state.last_update_time = time(NULL);
			} else {
				error("%s: unable to find bb_alloc record "
				      "for job %u",
				      __func__, stage_args->job_id);
			}
		}
		slurm_mutex_unlock(&bb_state.bb_mutex);
	} else {
		xfree(job_ptr->state_desc);
		job_ptr->state_reason = FAIL_BURST_BUFFER_OP;
		xstrfmtcat(job_ptr->state_desc, "%s: %s: %s",
			   plugin_type, op, resp_msg);
		job_ptr->priority = 0;	/* Hold job */
		bb_alloc = bb_find_alloc_rec(&bb_state, job_ptr);
		if (bb_alloc) {
			bb_alloc->state_time = time(NULL);
			bb_state.last_update_time = time(NULL);
			if (bb_state.bb_config.flags &
			    BB_FLAG_TEARDOWN_FAILURE) {
				bb_alloc->state = BB_STATE_TEARDOWN;
				_queue_teardown(job_ptr->job_id,
						job_ptr->user_id, true);
			} else {
				bb_alloc->state = BB_STATE_ALLOCATED;
			}
		} else {
			_queue_teardown(job_ptr->job_id, job_ptr->user_id,true);
		}
	}
	unlock_slurmctld(job_write_lock);

	xfree(resp_msg);
	_free_script_argv(setup_argv);
	_free_script_argv(data_in_argv);
	xfree(stage_args->pool);
	xfree(stage_args);
	return NULL;
}

static int _queue_stage_out(bb_job_t *bb_job)
{
	char *hash_dir = NULL, *job_dir = NULL;
	char **post_run_argv, **data_out_argv;
	stage_args_t *stage_args;
	int hash_inx = bb_job->job_id % 10, rc = SLURM_SUCCESS;
	pthread_attr_t stage_attr;
	pthread_t stage_tid = 0;

	xstrfmtcat(hash_dir, "%s/hash.%d", state_save_loc, hash_inx);
	xstrfmtcat(job_dir, "%s/job.%u", hash_dir, bb_job->job_id);

	data_out_argv = xmalloc(sizeof(char *) * 10);	/* NULL terminated */
	data_out_argv[0] = xstrdup("dw_wlm_cli");
	data_out_argv[1] = xstrdup("--function");
	data_out_argv[2] = xstrdup("data_out");
	data_out_argv[3] = xstrdup("--token");
	xstrfmtcat(data_out_argv[4], "%u", bb_job->job_id);
	data_out_argv[5] = xstrdup("--job");
	xstrfmtcat(data_out_argv[6], "%s/script", job_dir);

	post_run_argv = xmalloc(sizeof(char *) * 10);	/* NULL terminated */
	post_run_argv[0] = xstrdup("dw_wlm_cli");
	post_run_argv[1] = xstrdup("--function");
	post_run_argv[2] = xstrdup("post_run");
	post_run_argv[3] = xstrdup("--token");
	xstrfmtcat(post_run_argv[4], "%u", bb_job->job_id);
	post_run_argv[5] = xstrdup("--job");
	xstrfmtcat(post_run_argv[6], "%s/script", job_dir);

	stage_args = xmalloc(sizeof(stage_args_t));
	stage_args->args1   = data_out_argv;
	stage_args->args2   = post_run_argv;
	stage_args->job_id  = bb_job->job_id;
	stage_args->timeout = bb_state.bb_config.stage_out_timeout;
	stage_args->user_id = bb_job->user_id;

	slurm_attr_init(&stage_attr);
	if (pthread_attr_setdetachstate(&stage_attr, PTHREAD_CREATE_DETACHED))
		error("pthread_attr_setdetachstate error %m");
	while (pthread_create(&stage_tid, &stage_attr, _start_stage_out,
			      stage_args)) {
		if (errno != EAGAIN) {
			error("%s: pthread_create: %m", __func__);
			_start_stage_out(stage_args);	/* Do in-line */
			break;
		}
		usleep(100000);
	}
	slurm_attr_destroy(&stage_attr);

	xfree(hash_dir);
	xfree(job_dir);
	return rc;
}

static void *_start_stage_out(void *x)
{
	stage_args_t *stage_args;
	char **post_run_argv, **data_out_argv, *resp_msg = NULL, *op = NULL;
	int rc = SLURM_SUCCESS, status = 0, timeout;
	slurmctld_lock_t job_write_lock =
		{ NO_LOCK, WRITE_LOCK, NO_LOCK, NO_LOCK, NO_LOCK };
	struct job_record *job_ptr;
	bb_alloc_t *bb_alloc = NULL;
	bb_job_t *bb_job = NULL;
	DEF_TIMERS;

	stage_args = (stage_args_t *) x;
	data_out_argv = stage_args->args1;
	post_run_argv = stage_args->args2;

	if (stage_args->timeout)
		timeout = stage_args->timeout * 1000;
	else
		timeout = DEFAULT_OTHER_TIMEOUT * 1000;
	op = "dws_post_run";
	START_TIMER;
	resp_msg = bb_run_script("dws_post_run",
				 bb_state.bb_config.get_sys_state,
				 post_run_argv, timeout, &status);
	END_TIMER;
	if ((DELTA_TIMER > 500000) ||	/* 0.5 secs */
	    bb_state.bb_config.debug_flag) {
		info("%s: dws_post_run for job %u ran for %s",
		     __func__, stage_args->job_id, TIME_STR);
	}
	_log_script_argv(post_run_argv, resp_msg);
	if (!WIFEXITED(status) || (WEXITSTATUS(status) != 0)) {
		trigger_burst_buffer();
		error("%s: dws_post_run for job %u status:%u response:%s",
		      __func__, stage_args->job_id, status, resp_msg);
		rc = SLURM_ERROR;
	}
	lock_slurmctld(job_write_lock);
	job_ptr = find_job_record(stage_args->job_id);
	if (!job_ptr) {
		error("%s: unable to find job record for job %u",
		      __func__, stage_args->job_id);
	} else {
		slurm_mutex_lock(&bb_state.bb_mutex);
		bb_job = _get_bb_job(job_ptr);
		if (bb_job)
			bb_job->state = BB_STATE_STAGING_OUT;
		slurm_mutex_unlock(&bb_state.bb_mutex);
	}
	unlock_slurmctld(job_write_lock);

	if (rc == SLURM_SUCCESS) {
		if (stage_args->timeout)
			timeout = stage_args->timeout * 1000;
		else
			timeout = DEFAULT_STATE_OUT_TIMEOUT * 1000;
		op = "dws_data_out";
		START_TIMER;
		xfree(resp_msg);
		resp_msg = bb_run_script("dws_data_out",
					 bb_state.bb_config.get_sys_state,
					 data_out_argv, timeout, &status);
		END_TIMER;
		if ((DELTA_TIMER > 1000000) ||	/* 10 secs */
		    bb_state.bb_config.debug_flag) {
			info("%s: dws_data_out for job %u ran for %s",
			     __func__, stage_args->job_id, TIME_STR);
		}
		_log_script_argv(data_out_argv, resp_msg);
		if (!WIFEXITED(status) || (WEXITSTATUS(status) != 0)) {
			trigger_burst_buffer();
			error("%s: dws_data_out for job %u "
			      "status:%u response:%s",
			      __func__, stage_args->job_id, status, resp_msg);
			rc = SLURM_ERROR;
		}
	}

	lock_slurmctld(job_write_lock);
	job_ptr = find_job_record(stage_args->job_id);
	if (!job_ptr) {
		error("%s: unable to find job record for job %u",
		      __func__, stage_args->job_id);
	} else {
		if (rc != SLURM_SUCCESS) {
			job_ptr->state_reason = FAIL_BURST_BUFFER_OP;
			xfree(job_ptr->state_desc);
			xstrfmtcat(job_ptr->state_desc, "%s: %s: %s",
				   plugin_type, op, resp_msg);
		}
		slurm_mutex_lock(&bb_state.bb_mutex);
		bb_job = _get_bb_job(job_ptr);
		if (bb_job)
			bb_job->state = BB_STATE_TEARDOWN;
		bb_alloc = bb_find_alloc_rec(&bb_state, job_ptr);
		if (bb_alloc) {
			if (rc == SLURM_SUCCESS) {
				if (bb_state.bb_config.debug_flag) {
					info("%s: Stage-out/post-run complete "
					     "for job %u",
					     __func__, stage_args->job_id);
				}
				/* bb_alloc->state = BB_STATE_STAGED_OUT; */
				bb_alloc->state = BB_STATE_TEARDOWN;
				bb_alloc->state_time = time(NULL);
			} else {
				if (bb_state.bb_config.flags &
				    BB_FLAG_TEARDOWN_FAILURE) {
					bb_alloc->state = BB_STATE_TEARDOWN;
					_queue_teardown(stage_args->job_id,
							stage_args->user_id,
							false);
				} else
					bb_alloc->state = BB_STATE_STAGED_IN;
				if (bb_state.bb_config.debug_flag) {
					info("%s: Stage-out failed for job %u",
					     __func__, stage_args->job_id);
				}
			}
			bb_state.last_update_time = time(NULL);
		} else if (bb_job && bb_job->total_size) {
			error("%s: unable to find bb record for job %u",
			      __func__, stage_args->job_id);
		}
		if (rc == SLURM_SUCCESS) {
			_queue_teardown(stage_args->job_id, stage_args->user_id,
					false);
		}
		slurm_mutex_unlock(&bb_state.bb_mutex);
	}
	unlock_slurmctld(job_write_lock);

	xfree(resp_msg);
	_free_script_argv(post_run_argv);
	_free_script_argv(data_out_argv);
	xfree(stage_args);
	return NULL;
}

static void _queue_teardown(uint32_t job_id, uint32_t user_id, bool hurry)
{
	struct stat buf;
	char *hash_dir = NULL, *job_script = NULL;
	char **teardown_argv;
	stage_args_t *teardown_args;
	int fd, hash_inx = job_id % 10;
	pthread_attr_t teardown_attr;
	pthread_t teardown_tid = 0;

	xstrfmtcat(hash_dir, "%s/hash.%d", state_save_loc, hash_inx);
	xstrfmtcat(job_script, "%s/job.%u/script", hash_dir, job_id);
	if (stat(job_script, &buf) == -1) {
		xfree(job_script);
		xstrfmtcat(job_script, "%s/burst_buffer_script",
			   state_save_loc);
		if (stat(job_script, &buf) == -1) {
			fd = creat(job_script, 0755);
			if (fd >= 0) {
				char *dummy_script = "#!/bin/bash\nexit 0\n";
				write(fd, dummy_script, strlen(dummy_script)+1);
				close(fd);
			}
		}
	}

	teardown_argv = xmalloc(sizeof(char *) * 10);	/* NULL terminated */
	teardown_argv[0] = xstrdup("dw_wlm_cli");
	teardown_argv[1] = xstrdup("--function");
	teardown_argv[2] = xstrdup("teardown");
	teardown_argv[3] = xstrdup("--token");
	xstrfmtcat(teardown_argv[4], "%u", job_id);
	teardown_argv[5] = xstrdup("--job");
	teardown_argv[6] = xstrdup(job_script);
	if (hurry)
		teardown_argv[7] = xstrdup("--hurry");

	teardown_args = xmalloc(sizeof(stage_args_t));
	teardown_args->job_id  = job_id;
	teardown_args->user_id = user_id;
	teardown_args->timeout = bb_state.bb_config.other_timeout;
	teardown_args->args1   = teardown_argv;

	slurm_attr_init(&teardown_attr);
	if (pthread_attr_setdetachstate(&teardown_attr,PTHREAD_CREATE_DETACHED))
		error("pthread_attr_setdetachstate error %m");
	while (pthread_create(&teardown_tid, &teardown_attr, _start_teardown,
			      teardown_args)) {
		if (errno != EAGAIN) {
			error("%s: pthread_create: %m", __func__);
			_start_teardown(teardown_args);	/* Do in-line */
			break;
		}
		usleep(100000);
	}
	slurm_attr_destroy(&teardown_attr);

	xfree(hash_dir);
	xfree(job_script);
}

static void *_start_teardown(void *x)
{
	static uint32_t previous_job_id = 0;
	stage_args_t *teardown_args;
	char **teardown_argv, *resp_msg = NULL;
	int status = 0, timeout;
	struct job_record *job_ptr;
	bb_alloc_t *bb_alloc = NULL;
	bb_job_t *bb_job = NULL;
	/* Locks: write job */
	slurmctld_lock_t job_write_lock = {
		NO_LOCK, WRITE_LOCK, NO_LOCK, NO_LOCK, NO_LOCK };
	DEF_TIMERS;

	teardown_args = (stage_args_t *) x;
	teardown_argv = teardown_args->args1;

	if (previous_job_id == teardown_args->job_id)
		sleep(5);
	previous_job_id = teardown_args->job_id;

	START_TIMER;
	if (teardown_args->timeout)
		timeout = teardown_args->timeout * 1000;
	else
		timeout = DEFAULT_OTHER_TIMEOUT * 1000;
	resp_msg = bb_run_script("teardown",
				 bb_state.bb_config.get_sys_state,
				 teardown_argv, timeout, &status);
	END_TIMER;
	info("%s: teardown for job %u ran for %s",
	     __func__, teardown_args->job_id, TIME_STR);
	_log_script_argv(teardown_argv, resp_msg);
	/* "Teardown" is run at every termination of every job that _might_
	 * have a burst buffer, so an error of "token not found" should be
	 * fairly common and not indicative of a problem. */
	if ((!WIFEXITED(status) || (WEXITSTATUS(status) != 0)) &&
	    (!resp_msg || !strstr(resp_msg, "token not found"))) {
		bool hurry = false;
		trigger_burst_buffer();
		error("%s: %s: teardown for job %u status:%u response:%s",
		      plugin_name, __func__, teardown_args->job_id, status,
		      resp_msg);
		if (!xstrcmp(teardown_argv[7], "--hurry"))
			hurry = true;
		_queue_teardown(teardown_args->job_id, teardown_args->user_id,
				hurry);
	} else {
		lock_slurmctld(job_write_lock);
		slurm_mutex_lock(&bb_state.bb_mutex);
		job_ptr = find_job_record(teardown_args->job_id);
		_purge_bb_files(teardown_args->job_id, job_ptr);
		if (job_ptr) {
			if ((bb_alloc = bb_find_alloc_rec(&bb_state, job_ptr))){
				bb_limit_rem(bb_alloc->user_id, bb_alloc->size,
					     bb_alloc->pool, &bb_state);
				(void) bb_free_alloc_rec(&bb_state, bb_alloc);
			}
			if ((bb_job = _get_bb_job(job_ptr)))
				bb_job->state = BB_STATE_COMPLETE;
			if (!IS_JOB_PENDING(job_ptr) &&	/* No email if requeue */
			    (job_ptr->mail_type & MAIL_JOB_STAGE_OUT)) {
				/* NOTE: If a job uses multiple burst buffer
				 * plugins, the message will be sent after the
				 * teardown completes in the first plugin */
				mail_job_info(job_ptr, MAIL_JOB_STAGE_OUT);
				job_ptr->mail_type &= (~MAIL_JOB_STAGE_OUT);
			}
		} else {
			/* This will happen when slurmctld restarts and needs
			 * to clear vestigial buffers */
			char buf_name[32];
			snprintf(buf_name, sizeof(buf_name), "%u",
				 teardown_args->job_id);
			bb_alloc = bb_find_name_rec(buf_name,
						    teardown_args->user_id,
						    &bb_state);
			if (bb_alloc) {
				bb_limit_rem(bb_alloc->user_id, bb_alloc->size,
					     bb_alloc->pool, &bb_state);
				(void) bb_free_alloc_rec(&bb_state, bb_alloc);
			}

		}
		slurm_mutex_unlock(&bb_state.bb_mutex);
		unlock_slurmctld(job_write_lock);
	}

	xfree(resp_msg);
	_free_script_argv(teardown_argv);
	xfree(teardown_args);
	return NULL;
}

/* Reduced burst buffer space in advanced reservation for resources already
 * allocated to jobs. What's left is space reserved for future jobs */
static void _rm_active_job_bb(char *resv_name, char **pool_name,
			      int64_t *resv_space, int ds_len)
{
	ListIterator job_iterator;
	struct job_record  *job_ptr;
	bb_job_t *bb_job;
	int i;

	job_iterator = list_iterator_create(job_list);
	while ((job_ptr = (struct job_record *) list_next(job_iterator))) {
		if ((job_ptr->burst_buffer == NULL) ||
		    (job_ptr->burst_buffer[0] == '\0') ||
		    (xstrcmp(job_ptr->resv_name, resv_name) == 0))
			continue;
		bb_job = bb_job_find(&bb_state,job_ptr->job_id);
		if (!bb_job || (bb_job->state <= BB_STATE_PENDING) ||
		    (bb_job->state >= BB_STATE_COMPLETE))
			continue;
		for (i = 0; i < ds_len; i++) {
			if (xstrcmp(bb_job->job_pool, pool_name[i]))
				continue;
			if (resv_space[i] >= bb_job->total_size)
				resv_space[i] -= bb_job->total_size;
			else
				resv_space[i] = 0;
			break;
		}
	}
	list_iterator_destroy(job_iterator);
}

/* Test if a job can be allocated a burst buffer.
 * This may preempt currently active stage-in for higher priority jobs.
 *
 * RET 0: Job can be started now
 *     1: Job exceeds configured limits, continue testing with next job
 *     2: Job needs more resources than currently available can not start,
 *        skip all remaining jobs
 */
static int _test_size_limit(struct job_record *job_ptr, bb_job_t *bb_job)
{
	int64_t *add_space = NULL, *avail_space = NULL, *granularity = NULL;
	int64_t *preempt_space = NULL, *resv_space = NULL, *total_space = NULL;
	uint64_t unfree_space;
	burst_buffer_info_msg_t *resv_bb = NULL;
	struct preempt_bb_recs *preempt_ptr = NULL;
	char **pool_name, *my_pool;
	int ds_len;
	burst_buffer_pool_t *pool_ptr;
	bb_buf_t *buf_ptr;
	bb_alloc_t *bb_ptr = NULL;
	int i, j, k, rc = 0;
	bool avail_ok, do_preempt, preempt_ok;
	time_t now = time(NULL);
	List preempt_list = NULL;
	ListIterator preempt_iter;
	char jobid_buf[32];

	xassert(bb_job);

	/* Initialize data structure */
	ds_len = bb_state.bb_config.pool_cnt + 1;
	add_space = xmalloc(sizeof(int64_t) * ds_len);
	avail_space = xmalloc(sizeof(int64_t) * ds_len);
	granularity = xmalloc(sizeof(int64_t) * ds_len);
	pool_name = xmalloc(sizeof(char *)  * ds_len);
	preempt_space = xmalloc(sizeof(int64_t) * ds_len);
	resv_space = xmalloc(sizeof(int64_t) * ds_len);
	total_space = xmalloc(sizeof(int64_t) * ds_len);
	for (i = 0, pool_ptr = bb_state.bb_config.pool_ptr;
	     i < bb_state.bb_config.pool_cnt; i++, pool_ptr++) {
		unfree_space = MAX(pool_ptr->used_space,
				   pool_ptr->unfree_space);
		if (pool_ptr->total_space >= unfree_space)
			avail_space[i] = pool_ptr->total_space - unfree_space;
		granularity[i] = pool_ptr->granularity;
		pool_name[i] = pool_ptr->name;
		total_space[i] = pool_ptr->total_space;
	}
	unfree_space = MAX(bb_state.used_space, bb_state.unfree_space);
	if (bb_state.total_space - unfree_space)
		avail_space[i] = bb_state.total_space - unfree_space;
	granularity[i] = bb_state.bb_config.granularity;
	pool_name[i] = bb_state.bb_config.default_pool;
	total_space[i] = bb_state.total_space;

	/* Determine job size requirements by pool */
	if (bb_job->total_size) {
		for (j = 0; j < ds_len; j++) {
			if (!xstrcmp(bb_job->job_pool, pool_name[j])) {
				add_space[j] += bb_granularity(
							bb_job->total_size,
							granularity[j]);
				break;
			}
		}
	}
	for (i = 0, buf_ptr = bb_job->buf_ptr; i < bb_job->buf_cnt;
	     i++, buf_ptr++) {
		if (!buf_ptr->create || (buf_ptr->state >= BB_STATE_ALLOCATING))
			continue;
		for (j = 0; j < ds_len; j++) {
			if (!xstrcmp(buf_ptr->pool, pool_name[j])) {
				add_space[j] += bb_granularity(buf_ptr->size,
							       granularity[j]);
				break;
			}
		}
	}

	/* Account for reserved resources. Reduce reservation size for
	 * resources already claimed from the reservation. Assume node reboot
	 * required since we have not selected the compute nodes yet. */
	resv_bb = job_test_bb_resv(job_ptr, now, true);
	if (resv_bb) {
		burst_buffer_info_t *resv_bb_ptr;
		for (i = 0, resv_bb_ptr = resv_bb->burst_buffer_array;
		     i < resv_bb->record_count; i++, resv_bb_ptr++) {
			if (xstrcmp(resv_bb_ptr->name, bb_state.name))
				continue;
			for (j = 0, pool_ptr = resv_bb_ptr->pool_ptr;
			     j < resv_bb_ptr->pool_cnt; j++, pool_ptr++) {
				if (pool_ptr->name) {
					my_pool = pool_ptr->name;
				} else {
					my_pool =
						bb_state.bb_config.default_pool;
				}
				unfree_space = MAX(pool_ptr->used_space,
						   pool_ptr->unfree_space);
				for (k = 0; k < ds_len; k++) {
					if (xstrcmp(my_pool, pool_name[k]))
						continue;
					resv_space[k] += bb_granularity(
							unfree_space,
							granularity[k]);
					break;
				}
			}
			if (resv_bb_ptr->used_space) {
				/* Pool not specified, use default */
				my_pool = bb_state.bb_config.default_pool;
				for (k = 0; k < ds_len; k++) {
					if (xstrcmp(my_pool, pool_name[k]))
						continue;
					resv_space[k] += bb_granularity(
							resv_bb_ptr->used_space,
							granularity[k]);
					break;
				}
			}
#if 1
			/* Is any of this reserved space already taken? */
			_rm_active_job_bb(job_ptr->resv_name,
					  pool_name, resv_space, ds_len);
#endif
		}
	}

#if _DEBUG
	info("TEST_SIZE_LIMIT for job %u", job_ptr->job_id);
	for (j = 0; j < ds_len; j++) {
		info("POOL:%s ADD:%"PRIu64" AVAIL:%"PRIu64
		     " GRANULARITY:%"PRIu64" RESV:%"PRIu64" TOTAL:%"PRIu64,
		     pool_name[j], add_space[j], avail_space[j], granularity[j],
		     resv_space[j], total_space[j]);
	}
#endif

	/* Determine if resources currently are available for the job */
	avail_ok = true;
	for (j = 0; j < ds_len; j++) {
		if (add_space[j] > total_space[j]) {
			rc = 1;
			goto fini;
		}
		if ((add_space[j] + resv_space[j]) > avail_space[j])
			avail_ok = false;
	}
	if (avail_ok) {
		rc = 0;
		goto fini;
	}

	/* Identify candidate burst buffers to revoke for higher priority job */
	preempt_list = list_create(bb_job_queue_del);
	for (i = 0; i < BB_HASH_SIZE; i++) {
		bb_ptr = bb_state.bb_ahash[i];
		while (bb_ptr) {
			if ((bb_ptr->job_id != 0) &&
			    ((bb_ptr->name == NULL) ||
			     ((bb_ptr->name[0] >= '0') &&
			      (bb_ptr->name[0] <= '9'))) &&
			    (bb_ptr->use_time > now) &&
			    (bb_ptr->use_time > job_ptr->start_time)) {
				if (!bb_ptr->pool) {
					bb_ptr->name = xstrdup(
						bb_state.bb_config.default_pool);
				}
				preempt_ptr = xmalloc(sizeof(
						struct preempt_bb_recs));
				preempt_ptr->bb_ptr = bb_ptr;
				preempt_ptr->job_id = bb_ptr->job_id;
				preempt_ptr->pool = bb_ptr->name;
				preempt_ptr->size = bb_ptr->size;
				preempt_ptr->use_time = bb_ptr->use_time;
				preempt_ptr->user_id = bb_ptr->user_id;
				list_push(preempt_list, preempt_ptr);

				for (j = 0; j < ds_len; j++) {
					if (xstrcmp(bb_ptr->name, pool_name[j]))
						continue;
					preempt_ptr->size = bb_granularity(
								bb_ptr->size,
								granularity[j]);
					preempt_space[j] += preempt_ptr->size;
					break;
				}
			}
			bb_ptr = bb_ptr->next;
		}
	}

#if _DEBUG
	for (j = 0; j < ds_len; j++) {
		info("POOL:%s ADD:%"PRIu64" AVAIL:%"PRIu64
		     " GRANULARITY:%"PRIu64" PREEMPT:%"PRIu64
		     " RESV:%"PRIu64" TOTAL:%"PRIu64,
		     pool_name[j], add_space[j], avail_space[j], granularity[j],
		     preempt_space[j], resv_space[j], total_space[j]);
	}
#endif

	/* Determine if sufficient resources available after preemption */
	rc = 2;
	preempt_ok = true;
	for (j = 0; j < ds_len; j++) {
		if ((add_space[j] + resv_space[j]) >
		    (avail_space[j] + preempt_space[j])) {
			preempt_ok = false;
			break;
		}
	}
	if (!preempt_ok)
		goto fini;

	/* Now preempt/teardown the most appropriate buffers */
	list_sort(preempt_list, bb_preempt_queue_sort);
	preempt_iter = list_iterator_create(preempt_list);
	while ((preempt_ptr = list_next(preempt_iter))) {
		do_preempt = false;
		for (j = 0; j < ds_len; j++) {
			if (xstrcmp(preempt_ptr->pool, pool_name[j]))
				continue;
			if ((add_space[j] + resv_space[j]) > avail_space[j]) {
				avail_space[j] += preempt_ptr->size;
				preempt_space[j] -= preempt_ptr->size;
				do_preempt = true;
			}
			break;
		}
		if (do_preempt) {
			preempt_ptr->bb_ptr->cancelled = true;
			preempt_ptr->bb_ptr->end_time = 0;
			preempt_ptr->bb_ptr->state = BB_STATE_TEARDOWN;
			preempt_ptr->bb_ptr->state_time = time(NULL);
			_queue_teardown(preempt_ptr->job_id,
					preempt_ptr->user_id, true);
			if (bb_state.bb_config.debug_flag) {
				info("%s: %s: Preempting stage-in of job %u "
				     "for %s", plugin_type,
				     __func__, preempt_ptr->job_id,
				     jobid2fmt(job_ptr, jobid_buf,
					       sizeof(jobid_buf)));
			}
		}

	}
	list_iterator_destroy(preempt_iter);
	
fini:	xfree(add_space);
	xfree(avail_space);
	xfree(granularity);
	xfree(pool_name);
	xfree(preempt_space);
	xfree(resv_space);
	xfree(total_space);
	if (resv_bb)
		slurm_free_burst_buffer_info_msg(resv_bb);
	FREE_NULL_LIST(preempt_list);
	return rc;
}

/* Handle timeout of burst buffer events:
 * 1. Purge per-job burst buffer records when the stage-out has completed and
 *    the job has been purged from Slurm
 * 2. Test for StageInTimeout events
 * 3. Test for StageOutTimeout events
 */
static void _timeout_bb_rec(void)
{
	bb_alloc_t **bb_pptr, *bb_alloc = NULL;
	struct job_record *job_ptr;
	int i;

	if (bb_state.bb_config.flags & BB_FLAG_EMULATE_CRAY)
		return;

	for (i = 0; i < BB_HASH_SIZE; i++) {
		bb_pptr = &bb_state.bb_ahash[i];
		bb_alloc = bb_state.bb_ahash[i];
		while (bb_alloc) {
			if (((bb_alloc->seen_time + TIME_SLOP) <
			     bb_state.last_load_time) &&
			    (bb_alloc->state == BB_STATE_TEARDOWN)) {
				/* Teardown complete, but bb_alloc state not yet
				 * updated; go to next allocation */
			} else if ((bb_alloc->seen_time + TIME_SLOP) <
				   bb_state.last_load_time) {
				if (bb_alloc->job_id == 0) {
					info("%s: Persistent burst buffer %s "
					     "purged",
					     __func__, bb_alloc->name);
				} else if (bb_state.bb_config.debug_flag) {
					info("%s: burst buffer for job %u "
					     "purged",
					     __func__, bb_alloc->job_id);
				}
				bb_limit_rem(bb_alloc->user_id, bb_alloc->size,
					     bb_alloc->pool, &bb_state);
				bb_post_persist_delete(bb_alloc, &bb_state);
				*bb_pptr = bb_alloc->next;
				bb_free_alloc_buf(bb_alloc);
				break;
			} else if (bb_alloc->state == BB_STATE_COMPLETE) {
				job_ptr = find_job_record(bb_alloc->job_id);
				if (!job_ptr || IS_JOB_PENDING(job_ptr)) {
					/* Job purged or BB preempted */
					*bb_pptr = bb_alloc->next;
					bb_free_alloc_buf(bb_alloc);
					break;
				}
			}
			bb_pptr = &bb_alloc->next;
			bb_alloc = bb_alloc->next;
		}
	}
}

/* Perform basic burst_buffer option validation */
static int _parse_bb_opts(struct job_descriptor *job_desc, uint64_t *bb_size,
			  uid_t submit_uid)
{
	char *bb_script, *save_ptr = NULL;
	char *bb_name = NULL, *bb_pool, *capacity;
	char *end_ptr = NULL, *sub_tok, *tok;
	uint64_t tmp_cnt;
	int rc = SLURM_SUCCESS, swap_cnt = 0;
	bool enable_persist = false, have_bb = false, have_stage_out = false;

	xassert(bb_size);
	*bb_size = 0;

	if (validate_operator(submit_uid) ||
	    (bb_state.bb_config.flags & BB_FLAG_ENABLE_PERSISTENT))
		enable_persist = true;

	if (job_desc->script)
		rc = _xlate_batch(job_desc);
	else
		rc = _xlate_interactive(job_desc);
	if ((rc != SLURM_SUCCESS) || (!job_desc->burst_buffer))
		return rc;

	bb_script = xstrdup(job_desc->burst_buffer);
	tok = strtok_r(bb_script, "\n", &save_ptr);
	while (tok) {
		tmp_cnt = 0;
		if (tok[0] != '#') {
			break;	/* Quit at first non-comment */
		} else if ((tok[1] == 'B') && (tok[2] == 'B')) {
			tok += 3;
			while (isspace(tok[0]))
				tok++;
			if (!xstrncmp(tok, "create_persistent", 17) &&
			    !enable_persist) {
				info("%s: User %d disabled from creating "
				     "persistent burst buffer",
				     __func__, submit_uid);
				rc = ESLURM_BURST_BUFFER_PERMISSION;
				break;
			} else if (!xstrncmp(tok, "create_persistent", 17)) {
				have_bb = true;
				bb_name = NULL;
				bb_pool = NULL;
				if ((sub_tok = strstr(tok, "capacity="))) {
					tmp_cnt = bb_get_size_num(sub_tok+9, 1);
				}
				if (tmp_cnt == 0)
					rc =ESLURM_INVALID_BURST_BUFFER_REQUEST;
				if ((sub_tok = strstr(tok, "name="))) {
					bb_name = xstrdup(sub_tok + 5);
					if ((sub_tok = strchr(bb_name, ' ')))
						sub_tok[0] = '\0';
				} else {
					rc =ESLURM_INVALID_BURST_BUFFER_REQUEST;
				}
				if (!bb_name ||
				    ((bb_name[0] >= '0') &&
				     (bb_name[0] <= '9')))
					rc =ESLURM_INVALID_BURST_BUFFER_REQUEST;
				xfree(bb_name);
				if ((sub_tok = strstr(tok, "pool="))) {
					bb_pool = xstrdup(sub_tok + 5);
					if ((sub_tok = strchr(bb_pool, ' ')))
						sub_tok[0] = '\0';
				}
				if (!bb_valid_pool_test(&bb_state, bb_pool))
					rc =ESLURM_INVALID_BURST_BUFFER_REQUEST;
				*bb_size += _set_granularity(tmp_cnt, bb_pool);
				xfree(bb_pool);
				if (rc != SLURM_SUCCESS)
					break;
			} else if (!xstrncmp(tok, "destroy_persistent", 17) &&
				   !enable_persist) {
				info("%s: User %d disabled from destroying "
				     "persistent burst buffer",
				     __func__, submit_uid);
				rc = ESLURM_BURST_BUFFER_PERMISSION;
				break;
			} else if (!xstrncmp(tok, "destroy_persistent", 17)) {
				have_bb = true;
				if (!(sub_tok = strstr(tok, "name="))) {
					rc =ESLURM_INVALID_BURST_BUFFER_REQUEST;
					break;
				}
			} else {
				/* Ignore other (future) options */
			}
		} else if ((tok[1] == 'D') && (tok[2] == 'W')) {
			tok += 3;
			while (isspace(tok[0]) && (tok[0] != '\0'))
				tok++;
			if (!xstrncmp(tok, "jobdw", 5) &&
			    (capacity = strstr(tok, "capacity="))) {
				bb_pool = NULL;
				have_bb = true;
				tmp_cnt = bb_get_size_num(capacity + 9, 1);
				if (tmp_cnt == 0) {
					rc =ESLURM_INVALID_BURST_BUFFER_REQUEST;
					break;
				}
				if ((sub_tok = strstr(tok, "pool="))) {
					bb_pool = xstrdup(sub_tok + 5);
					if ((sub_tok = strchr(bb_pool, ' ')))
						sub_tok[0] = '\0';
				}
				if (!bb_valid_pool_test(&bb_state, bb_pool))
					rc =ESLURM_INVALID_BURST_BUFFER_REQUEST;
				*bb_size += _set_granularity(tmp_cnt, bb_pool);
				xfree(bb_pool);
			} else if (!xstrncmp(tok, "persistentdw", 12)) {
				have_bb = true;
			} else if (!xstrncmp(tok, "swap", 4)) {
				bb_pool = NULL;
				have_bb = true;
				tok += 4;
				while (isspace(tok[0]) && (tok[0] != '\0'))
					tok++;
				swap_cnt += strtol(tok, &end_ptr, 10);
				if ((job_desc->max_nodes == 0) ||
				    (job_desc->max_nodes == NO_VAL)) {
					info("%s: user %u submitted job with "
					     "swap space specification, but "
					     "no max node count specification",
					     __func__, job_desc->user_id);
					if (job_desc->min_nodes == NO_VAL)
						job_desc->min_nodes = 1;
					job_desc->max_nodes =
						job_desc->min_nodes;
				}
				tmp_cnt = swap_cnt * job_desc->max_nodes;
				if ((sub_tok = strstr(tok, "pool="))) {
					bb_pool = xstrdup(sub_tok + 5);
					if ((sub_tok = strchr(bb_pool, ' ')))
						sub_tok[0] = '\0';
				}
				if (!bb_valid_pool_test(&bb_state, bb_pool))
					rc =ESLURM_INVALID_BURST_BUFFER_REQUEST;
				*bb_size += _set_granularity(tmp_cnt, bb_pool);
				xfree(bb_pool);
			} else if (!xstrncmp(tok, "stage_out", 9)) {
				have_stage_out = true;
			}
		}
		tok = strtok_r(NULL, "\n", &save_ptr);
	}
	xfree(bb_script);

	if (!have_bb)
		rc = ESLURM_INVALID_BURST_BUFFER_REQUEST;

	if (!have_stage_out) {
		/* prevent sending stage out email */
		job_desc->mail_type &= (~MAIL_JOB_STAGE_OUT);
	}

	return rc;
}

/* Copy a batch job's burst_buffer options into a separate buffer */
static int _xlate_batch(struct job_descriptor *job_desc)
{
	char *script, *save_ptr = NULL, *tok;

	xfree(job_desc->burst_buffer);
	script = xstrdup(job_desc->script);
	tok = strtok_r(script, "\n", &save_ptr);
	while (tok) {
		if (tok[0] != '#')
			break;	/* Quit at first non-comment */
		if (((tok[1] == 'B') && (tok[2] == 'B')) ||
		    ((tok[1] == 'D') && (tok[2] == 'W'))) {
			if (job_desc->burst_buffer)
				xstrcat(job_desc->burst_buffer, "\n");
			xstrcat(job_desc->burst_buffer, tok);
		}
		tok = strtok_r(NULL, "\n", &save_ptr);
	}
	xfree(script);
	return SLURM_SUCCESS;
}

/* Parse simple interactive burst_buffer options into an format identical to
 * burst_buffer options in a batch script file */
static int _xlate_interactive(struct job_descriptor *job_desc)
{
	char *access = NULL, *bb_copy = NULL, *capacity = NULL, *pool = NULL;
	char *swap = NULL, *type = NULL;
	char *end_ptr = NULL, *sep, *tok;
	uint64_t buf_size = 0, swap_cnt = 0;
	int i, rc = SLURM_SUCCESS, tok_len;

	if (!job_desc->burst_buffer || (job_desc->burst_buffer[0] == '#'))
		return rc;

	if (strstr(job_desc->burst_buffer, "create_persistent") ||
	    strstr(job_desc->burst_buffer, "destroy_persistent")) {
		/* Create or destroy of persistent burst buffers NOT supported
		 * via -bb option. Use -bbf or a batch script instead. */
		return ESLURM_INVALID_BURST_BUFFER_REQUEST;
	}

	bb_copy = xstrdup(job_desc->burst_buffer);
	if ((tok = strstr(bb_copy, "access="))) {
		access = xstrdup(tok + 7);
		sep = strchr(access, ',');
		if (sep)
			sep[0] = '\0';
		sep = strchr(access, ' ');
		if (sep)
			sep[0] = '\0';
		tok_len = strlen(access) + 7;
		memset(tok, ' ', tok_len);
	}

	if ((tok = strstr(bb_copy, "capacity="))) {
		buf_size = bb_get_size_num(tok + 9, 1);
		if (buf_size == 0) {
			rc = ESLURM_INVALID_BURST_BUFFER_REQUEST;
			goto fini;
		}
		capacity = xstrdup(tok + 9);
		sep = strchr(capacity, ',');
		if (sep)
			sep[0] = '\0';
		sep = strchr(capacity, ' ');
		if (sep)
			sep[0] = '\0';
		tok_len = strlen(capacity) + 9;
		memset(tok, ' ', tok_len);
	}


	if ((tok = strstr(bb_copy, "pool="))) {
		pool = xstrdup(tok + 5);
		sep = strchr(pool, ',');
		if (sep)
			sep[0] = '\0';
		sep = strchr(pool, ' ');
		if (sep)
			sep[0] = '\0';
		tok_len = strlen(pool) + 5;
		memset(tok, ' ', tok_len);
	}

	if ((tok = strstr(bb_copy, "swap="))) {
		swap_cnt = strtol(tok + 5, &end_ptr, 10);
		if (swap_cnt == 0) {
			rc = ESLURM_INVALID_BURST_BUFFER_REQUEST;
			goto fini;
		}
		swap = xstrdup(tok + 5);
		sep = strchr(swap, ',');
		if (sep)
			sep[0] = '\0';
		sep = strchr(swap, ' ');
		if (sep)
			sep[0] = '\0';
		tok_len = strlen(swap) + 5;
		memset(tok, ' ', tok_len);
	}

	if ((tok = strstr(bb_copy, "type="))) {
		type = xstrdup(tok + 5);
		sep = strchr(type, ',');
		if (sep)
			sep[0] = '\0';
		sep = strchr(type, ' ');
		if (sep)
			sep[0] = '\0';
		tok_len = strlen(type) + 5;
		memset(tok, ' ', tok_len);
	}

	if (rc == SLURM_SUCCESS) {
		/* Look for vestigial content. Treating this as an error would
		 * prevent backward compatibility. Just log it for now. */
		for (i = 0; bb_copy[i]; i++) {
			if (isspace(bb_copy[i]))
				continue;
			verbose("%s: Unrecognized --bb content: %s",
				__func__, bb_copy + i);
//			rc = ESLURM_INVALID_BURST_BUFFER_REQUEST;
//			goto fini;
		}
	}

	if (rc == SLURM_SUCCESS)
		xfree(job_desc->burst_buffer);
	if ((rc == SLURM_SUCCESS) && (swap_cnt || buf_size)) {
		if (swap_cnt) {
			xstrfmtcat(job_desc->burst_buffer,
				   "#DW swap %"PRIu64"GiB", swap_cnt);
			if (pool) {
				xstrfmtcat(job_desc->burst_buffer,
					   " pool=%s", pool);
			}
		}
		if (buf_size) {
			if (job_desc->burst_buffer)
				xstrfmtcat(job_desc->burst_buffer, "\n");
			xstrfmtcat(job_desc->burst_buffer,
				   "#DW jobdw capacity=%s",
				   bb_get_size_str(buf_size));
			if (access) {
				xstrfmtcat(job_desc->burst_buffer,
					   " access_mode=%s", access);
			}
			if (pool) {
				xstrfmtcat(job_desc->burst_buffer,
					   " pool=%s", pool);
			}
			if (type) {
				xstrfmtcat(job_desc->burst_buffer,
					   " type=%s", type);
			}
		}
	}

fini:	xfree(access);
	xfree(bb_copy);
	xfree(capacity);
	xfree(pool);
	xfree(swap);
	xfree(type);
	return rc;
}

/* For interactive jobs, build a script containing the relevant DataWarp
 * commands, as needed by the Cray API */
static int _build_bb_script(struct job_record *job_ptr, char *script_file)
{
	char *out_buf = NULL;
	int rc;

	xstrcat(out_buf, "#!/bin/bash\n");
	xstrcat(out_buf, job_ptr->burst_buffer);
	rc = _write_file(script_file, out_buf);
	xfree(out_buf);

	return rc;
}

/*
 * init() is called when the plugin is loaded, before any other functions
 * are called.  Read and validate configuration file here. Spawn thread to
 * periodically read Datawarp state.
 */
extern int init(void)
{
	pthread_attr_t attr;

	slurm_mutex_init(&bb_state.bb_mutex);
	slurm_mutex_lock(&bb_state.bb_mutex);
	bb_load_config(&bb_state, (char *)plugin_type); /* Removes "const" */
	_test_config();
	if (bb_state.bb_config.debug_flag)
		info("%s: %s", plugin_type,  __func__);
	if (!state_save_loc)
		state_save_loc = slurm_get_state_save_location();
	bb_alloc_cache(&bb_state);
	slurm_attr_init(&attr);
	while (pthread_create(&bb_state.bb_thread, &attr, _bb_agent, NULL)) {
		if (errno != EAGAIN) {
			fatal("%s: Unable to start thread: %m", __func__);
			break;
		}
		usleep(100000);
	}
	slurm_attr_destroy(&attr);
	slurm_mutex_unlock(&bb_state.bb_mutex);

	return SLURM_SUCCESS;
}

/*
 * fini() is called when the plugin is unloaded. Free all memory and shutdown
 * threads.
 */
extern int fini(void)
{
	int pc, last_pc = 0;

	bb_shutdown();
	while ((pc = bb_proc_count()) > 0) {
		if ((last_pc != 0) && (last_pc != pc)) {
			info("%s: waiting for %d running processes",
			     plugin_type, pc);
		}
		last_pc = pc;
		usleep(100000);
	}

	slurm_mutex_lock(&bb_state.bb_mutex);
	if (bb_state.bb_config.debug_flag)
		info("%s: %s", plugin_type,  __func__);

	slurm_mutex_lock(&bb_state.term_mutex);
	bb_state.term_flag = true;
	slurm_cond_signal(&bb_state.term_cond);
	slurm_mutex_unlock(&bb_state.term_mutex);

	if (bb_state.bb_thread) {
		slurm_mutex_unlock(&bb_state.bb_mutex);
		pthread_join(bb_state.bb_thread, NULL);
		slurm_mutex_lock(&bb_state.bb_mutex);
		bb_state.bb_thread = 0;
	}
	bb_clear_config(&bb_state.bb_config, true);
	bb_clear_cache(&bb_state);
	xfree(state_save_loc);
	slurm_mutex_unlock(&bb_state.bb_mutex);

	return SLURM_SUCCESS;
}

/* Identify and purge any vestigial buffers (i.e. we have a job buffer, but
 * the matching job is either gone or completed OR we have a job buffer and a
 * pending job, but don't know the status of stage-in) */
static void _purge_vestigial_bufs(void)
{
	bb_alloc_t *bb_alloc = NULL;
	time_t defer_time = time(NULL) + 60;
	int i;

	for (i = 0; i < BB_HASH_SIZE; i++) {
		bb_alloc = bb_state.bb_ahash[i];
		while (bb_alloc) {
			struct job_record *job_ptr = NULL;
			if (bb_alloc->job_id)
				job_ptr = find_job_record(bb_alloc->job_id);
			if (bb_alloc->job_id == 0) {
				/* Persistent buffer, do not purge */
			} else if (!job_ptr) {
				info("%s: Purging vestigial buffer for job %u",
				     plugin_type, bb_alloc->job_id);
				_queue_teardown(bb_alloc->job_id,
						bb_alloc->user_id, false);
			} else if (!IS_JOB_STARTED(job_ptr)) {
				/* We do not know the state of file staging,
				 * so teardown the buffer and defer the job
				 * for at least 60 seconds (for the teardown) */
				debug("%s: Purging buffer for pending job %u",
				      plugin_type, bb_alloc->job_id);
				_queue_teardown(bb_alloc->job_id,
						bb_alloc->user_id, true);
				if (job_ptr->details &&
				    (job_ptr->details->begin_time <defer_time)){
					job_ptr->details->begin_time =
						defer_time;
				}
			}
			bb_alloc = bb_alloc->next;
		}
	}
}

/*
 * Return the total burst buffer size in MB
 */
extern uint64_t bb_p_get_system_size(void)
{
	uint64_t size = 0;

	slurm_mutex_lock(&bb_state.bb_mutex);
	size = bb_state.total_space / (1024 * 1024);	/* bytes to MB */
	slurm_mutex_unlock(&bb_state.bb_mutex);
	return size;
}

/*
 * Load the current burst buffer state (e.g. how much space is available now).
 * Run at the beginning of each scheduling cycle in order to recognize external
 * changes to the burst buffer state (e.g. capacity is added, removed, fails,
 * etc.)
 *
 * init_config IN - true if called as part of slurmctld initialization
 * Returns a SLURM errno.
 */
extern int bb_p_load_state(bool init_config)
{
	if (!init_config)
		return SLURM_SUCCESS;

	/* In practice the Cray APIs are too slow to run inline on each
	 * scheduling cycle. Do so on a periodic basis from _bb_agent(). */
	if (bb_state.bb_config.debug_flag)
		debug("%s: %s", plugin_type,  __func__);
	_load_state(init_config);	/* Has own locking */
	slurm_mutex_lock(&bb_state.bb_mutex);
	bb_set_tres_pos(&bb_state);
	_purge_vestigial_bufs();
	slurm_mutex_unlock(&bb_state.bb_mutex);

	_save_bb_state();	/* Has own locks excluding file write */

	return SLURM_SUCCESS;
}

/*
 * Note configuration may have changed. Handle changes in BurstBufferParameters.
 *
 * Returns a SLURM errno.
 */
extern int bb_p_reconfig(void)
{
	char *old_default_pool;
	int i;

	slurm_mutex_lock(&bb_state.bb_mutex);
	if (bb_state.bb_config.debug_flag)
		info("%s: %s", plugin_type,  __func__);
	old_default_pool = bb_state.bb_config.default_pool;
	bb_state.bb_config.default_pool = NULL;
	bb_load_config(&bb_state, (char *)plugin_type); /* Remove "const" */
	if (!bb_state.bb_config.default_pool)
		bb_state.bb_config.default_pool = old_default_pool;
	else
		xfree(old_default_pool);
	_test_config();
	slurm_mutex_unlock(&bb_state.bb_mutex);

	/* reconfig is the place we make sure the pointers are correct */
	for (i = 0; i < BB_HASH_SIZE; i++) {
		bb_alloc_t *bb_alloc = bb_state.bb_ahash[i];
		while (bb_alloc) {
			_set_assoc_mgr_ptrs(bb_alloc);
			bb_alloc = bb_alloc->next;
		}
	}

	return SLURM_SUCCESS;
}

/*
 * Pack current burst buffer state information for network transmission to
 * user (e.g. "scontrol show burst")
 *
 * Returns a SLURM errno.
 */
extern int bb_p_state_pack(uid_t uid, Buf buffer, uint16_t protocol_version)
{
	uint32_t rec_count = 0;

	slurm_mutex_lock(&bb_state.bb_mutex);
	packstr(bb_state.name, buffer);
	bb_pack_state(&bb_state, buffer, protocol_version);

	if (((bb_state.bb_config.flags & BB_FLAG_PRIVATE_DATA) == 0) ||
	    validate_operator(uid))
		uid = 0;	/* User can see all data */
	rec_count = bb_pack_bufs(uid, &bb_state, buffer, protocol_version);
	(void) bb_pack_usage(uid, &bb_state, buffer, protocol_version);
	if (bb_state.bb_config.debug_flag) {
		debug("%s: %s: record_count:%u",
		      plugin_type,  __func__, rec_count);
	}
	slurm_mutex_unlock(&bb_state.bb_mutex);

	return SLURM_SUCCESS;
}

/*
 * Preliminary validation of a job submit request with respect to burst buffer
 * options. Performed after setting default account + qos, but prior to
 * establishing job ID or creating script file.
 *
 * Returns a SLURM errno.
 */
extern int bb_p_job_validate(struct job_descriptor *job_desc,
			     uid_t submit_uid)
{
	uint64_t bb_size = 0;
	int i, rc;

	xassert(job_desc);
	xassert(job_desc->tres_req_cnt);

	rc = _parse_bb_opts(job_desc, &bb_size, submit_uid);
	if (rc != SLURM_SUCCESS)
		return rc;

	if ((job_desc->burst_buffer == NULL) ||
	    (job_desc->burst_buffer[0] == '\0'))
		return rc;

	if (bb_state.bb_config.debug_flag) {
		info("%s: %s: job_user_id:%u, submit_uid:%d",
		     plugin_type, __func__, job_desc->user_id, submit_uid);
		info("%s: burst_buffer:%s", __func__, job_desc->burst_buffer);
	}

	if (job_desc->user_id == 0) {
		info("%s: User root can not allocate burst buffers", __func__);
		return ESLURM_BURST_BUFFER_PERMISSION;
	}

	slurm_mutex_lock(&bb_state.bb_mutex);
	if (bb_state.bb_config.allow_users) {
		bool found_user = false;
		for (i = 0; bb_state.bb_config.allow_users[i]; i++) {
			if (job_desc->user_id ==
			    bb_state.bb_config.allow_users[i]) {
				found_user = true;
				break;
			}
		}
		if (!found_user) {
			rc = ESLURM_BURST_BUFFER_PERMISSION;
			goto fini;
		}
	}

	if (bb_state.bb_config.deny_users) {
		bool found_user = false;
		for (i = 0; bb_state.bb_config.deny_users[i]; i++) {
			if (job_desc->user_id ==
			    bb_state.bb_config.deny_users[i]) {
				found_user = true;
				break;
			}
		}
		if (found_user) {
			rc = ESLURM_BURST_BUFFER_PERMISSION;
			goto fini;
		}
	}

	if (bb_state.tres_pos > 0) {
		job_desc->tres_req_cnt[bb_state.tres_pos] =
			bb_size / (1024 * 1024);
	}

fini:	slurm_mutex_unlock(&bb_state.bb_mutex);

	return rc;
}

/* Add key=value pairs from "resp_msg" to the job's environment */
static void _update_job_env(struct job_record *job_ptr, char *file_path)
{
	struct stat stat_buf;
	char *data_buf = NULL, *start, *sep;
	int path_fd, i, inx = 0, env_cnt = 0;
	ssize_t read_size;

	/* Read the DataWarp generated environment variable file */
	path_fd = open(file_path, 0);
	if (path_fd == -1) {
		error("%s: open error on file %s: %m", __func__, file_path);
		return;
	}
	fd_set_close_on_exec(path_fd);
	if (fstat(path_fd, &stat_buf) == -1) {
		error("%s: stat error on file %s: %m", __func__, file_path);
		stat_buf.st_size = 2048;
	} else if (stat_buf.st_size == 0)
		goto fini;
	data_buf = xmalloc_nz(stat_buf.st_size + 1);
	while (inx < stat_buf.st_size) {
		read_size = read(path_fd, data_buf + inx, stat_buf.st_size);
		if (read_size < 0)
			data_buf[inx] = '\0';
		else
			data_buf[inx + read_size] = '\0';
		if (read_size > 0) {
			inx += read_size;
		} else if (read_size == 0) {	/* EOF */
			break;
		} else if (read_size < 0) {	/* error */
			if ((errno == EAGAIN) || (errno == EINTR))
				continue;
			error("%s: read error on file %s: %m", __func__,
			      file_path);
			break;
		}
	}
	if (bb_state.bb_config.debug_flag)
		info("%s: %s", __func__, data_buf);

	/* Get count of environment variables in the file */
	env_cnt = 0;
	if (data_buf) {
		for (i = 0; data_buf[i]; i++) {
			if (data_buf[i] == '=')
				env_cnt++;
		}
	}

	/* Add to supplemental environment variables (in job record) */
	if (env_cnt) {
		job_ptr->details->env_sup =
			xrealloc(job_ptr->details->env_sup,
				 sizeof(char *) *
				 (job_ptr->details->env_cnt + env_cnt));
		start = data_buf;
		for (i = 0; (i < env_cnt) && start[0]; i++) {
			sep = strchr(start, '\n');
			if (sep)
				sep[0] = '\0';
			job_ptr->details->env_sup[job_ptr->details->env_cnt++] =
				xstrdup(start);
			if (sep)
				start = sep + 1;
			else
				break;
		}
	}

fini:	xfree(data_buf);
	close(path_fd);
}

/* Return true if #DW options (excludes #BB options) */
static bool _have_dw_cmd_opts(bb_job_t *bb_job)
{
	int i;
	bb_buf_t *bb_buf;

	xassert(bb_job);
	if (bb_job->total_size)
		return true;

	for (i = 0, bb_buf = bb_job->buf_ptr; i < bb_job->buf_cnt;
	     i++, bb_buf++) {
		if (bb_buf->use)
			return true;
	}

	return false;
}

/*
 * Secondary validation of a job submit request with respect to burst buffer
 * options. Performed after establishing job ID and creating script file.
 *
 * NOTE: We run several DW APIs at job submit time so that we can notify the
 * user immediately if there is some error, although that can be a relatively
 * slow operation. We have a timeout of 3 seconds on the DW APIs here and log
 * any times over 0.2 seconds.
 *
 * NOTE: We do this work inline so the user can be notified immediately if
 * there is some problem with their script.
 *
 * Returns a SLURM errno.
 */
extern int bb_p_job_validate2(struct job_record *job_ptr, char **err_msg)
{
	char *hash_dir = NULL, *job_dir = NULL, *script_file = NULL;
	char *task_script_file = NULL;
	char *resp_msg = NULL, **script_argv;
	char *dw_cli_path;
	int fd = -1, hash_inx, rc = SLURM_SUCCESS, status = 0;
	char jobid_buf[32];
	bb_job_t *bb_job;
	uint32_t timeout;
	bool using_master_script = false;
	DEF_TIMERS;

	if ((job_ptr->burst_buffer == NULL) ||
	    (job_ptr->burst_buffer[0] == '\0'))
		return rc;

	/* Initialization */
	slurm_mutex_lock(&bb_state.bb_mutex);
	if (bb_state.last_load_time == 0) {
		/* Assume request is valid for now, can't test it anyway */
		info("%s: %s: Burst buffer down, skip tests for job %u",
		      plugin_type, __func__, job_ptr->job_id);
		slurm_mutex_unlock(&bb_state.bb_mutex);
		return rc;
	}
	bb_job = _get_bb_job(job_ptr);
	if (bb_job == NULL) {
		slurm_mutex_unlock(&bb_state.bb_mutex);
		return rc;
	}

	if (!_have_dw_cmd_opts(bb_job)) {
		slurm_mutex_unlock(&bb_state.bb_mutex);
		return rc;
	}

	if (bb_state.bb_config.debug_flag) {
		info("%s: %s: %s", plugin_type, __func__,
		     jobid2fmt(job_ptr, jobid_buf, sizeof(jobid_buf)));
	}
	if (bb_state.bb_config.validate_timeout)
		timeout = bb_state.bb_config.validate_timeout * 1000;
	else
		timeout = DEFAULT_VALIDATE_TIMEOUT * 1000;
	dw_cli_path = xstrdup(bb_state.bb_config.get_sys_state);
	slurm_mutex_unlock(&bb_state.bb_mutex);

<<<<<<< HEAD
	/* Standard file location for job arrays */
=======
	/* Standard file location for job arrays, version 16.05+ */
>>>>>>> 57ab5343
	if ((job_ptr->array_task_id != NO_VAL) &&
	    (job_ptr->array_job_id != job_ptr->job_id)) {
		hash_inx = job_ptr->array_job_id % 10;
		xstrfmtcat(hash_dir, "%s/hash.%d", state_save_loc, hash_inx);
		(void) mkdir(hash_dir, 0700);
		xstrfmtcat(job_dir, "%s/job.%u", hash_dir,
			   job_ptr->array_job_id);
		(void) mkdir(job_dir, 0700);
		xstrfmtcat(script_file, "%s/script", job_dir);
		fd = open(script_file, 0);
		if (fd >= 0) {	/* found the script */
			close(fd);
			using_master_script = true;
		} else {
			xfree(hash_dir);
		}
<<<<<<< HEAD
	} else {
=======
	}
	/* Standard file location for all regular jobs and
	 * job arrays in versions 14.11 & 15.08 */
	if (fd < 0) {
>>>>>>> 57ab5343
		hash_inx = job_ptr->job_id % 10;
		xstrfmtcat(hash_dir, "%s/hash.%d", state_save_loc, hash_inx);
		(void) mkdir(hash_dir, 0700);
		xstrfmtcat(job_dir, "%s/job.%u", hash_dir, job_ptr->job_id);
		(void) mkdir(job_dir, 0700);
		xstrfmtcat(script_file, "%s/script", job_dir);
		if (job_ptr->batch_flag == 0)
			rc = _build_bb_script(job_ptr, script_file);
	}

	/* Run "job_process" function, validates user script */
	script_argv = xmalloc(sizeof(char *) * 10);	/* NULL terminated */
	script_argv[0] = xstrdup("dw_wlm_cli");
	script_argv[1] = xstrdup("--function");
	script_argv[2] = xstrdup("job_process");
	script_argv[3] = xstrdup("--job");
	xstrfmtcat(script_argv[4], "%s", script_file);
	START_TIMER;
	resp_msg = bb_run_script("job_process",
				 bb_state.bb_config.get_sys_state,
				 script_argv, timeout, &status);
	END_TIMER;
	if ((DELTA_TIMER > 200000) ||	/* 0.2 secs */
	    bb_state.bb_config.debug_flag)
		info("%s: job_process ran for %s", __func__, TIME_STR);
	_log_script_argv(script_argv, resp_msg);
	if (!WIFEXITED(status) || (WEXITSTATUS(status) != 0)) {
		error("%s: job_process for job %u status:%u response:%s",
		      __func__, job_ptr->job_id, status, resp_msg);
		if (err_msg) {
			xfree(*err_msg);
			xstrfmtcat(*err_msg, "%s: %s", plugin_type, resp_msg);
		}
		rc = ESLURM_INVALID_BURST_BUFFER_REQUEST;
	}
	xfree(resp_msg);
	_free_script_argv(script_argv);

	/* Clean-up */
	xfree(hash_dir);
	xfree(job_dir);
	xfree(dw_cli_path);
	if (rc != SLURM_SUCCESS) {
		slurm_mutex_lock(&bb_state.bb_mutex);
		bb_job_del(&bb_state, job_ptr->job_id);
		slurm_mutex_unlock(&bb_state.bb_mutex);
	} else if (using_master_script) {
		/* Job array's need to have script file in the "standard"
		 * location for the remaining logic, make hard link */
		hash_inx = job_ptr->job_id % 10;
		xstrfmtcat(hash_dir, "%s/hash.%d", state_save_loc, hash_inx);
		(void) mkdir(hash_dir, 0700);
		xstrfmtcat(job_dir, "%s/job.%u", hash_dir, job_ptr->job_id);
<<<<<<< HEAD
=======
		xfree(hash_dir);
>>>>>>> 57ab5343
		(void) mkdir(job_dir, 0700);
		xstrfmtcat(task_script_file, "%s/script", job_dir);
		if ((link(script_file, task_script_file) != 0) &&
		    (errno != EEXIST)) {
			error("%s: link(%s,%s): %m", __func__, script_file,
			      task_script_file);
		}
	}
	xfree(task_script_file);
	xfree(script_file);

	return rc;
}

static struct bb_total_size *_json_parse_real_size(json_object *j)
{
	enum json_type type;
	struct json_object_iter iter;
	struct bb_total_size *bb_tot_sz;
	const char *p;

	bb_tot_sz = xmalloc(sizeof(struct bb_total_size));
	json_object_object_foreachC(j, iter) {
		type = json_object_get_type(iter.val);
		switch (type) {
			case json_type_string:
				if (!xstrcmp(iter.key, "units")) {
					p = json_object_get_string(iter.val);
					if (!xstrcmp(p, "bytes")) {
						bb_tot_sz->units =
							BB_UNITS_BYTES;
					}
				}
				break;
			case json_type_int:
				if (!xstrcmp(iter.key, "capacity")) {
					bb_tot_sz->capacity =
						json_object_get_int64(iter.val);
				}
				break;
			default:
				break;
		}
	}

	return bb_tot_sz;
}

/*
 * Fill in the tres_cnt (in MB) based off the job record
 * NOTE: Based upon job-specific burst buffers, excludes persistent buffers
 * IN job_ptr - job record
 * IN/OUT tres_cnt - fill in this already allocated array with tres_cnts
 * IN locked - if the assoc_mgr tres read locked is locked or not
 */
extern void bb_p_job_set_tres_cnt(struct job_record *job_ptr,
				  uint64_t *tres_cnt,
				  bool locked)
{
	bb_job_t *bb_job;

	if (!tres_cnt) {
		error("%s: No tres_cnt given when looking at job %u",
		      __func__, job_ptr->job_id);
	}

	if (bb_state.tres_pos < 0) {
		/* BB not defined in AccountingStorageTRES */
		return;
	}

	slurm_mutex_lock(&bb_state.bb_mutex);
	if ((bb_job = _get_bb_job(job_ptr))) {
		tres_cnt[bb_state.tres_pos] =
			bb_job->total_size / (1024 * 1024);
	}
	slurm_mutex_unlock(&bb_state.bb_mutex);
}

/*
 * For a given job, return our best guess if when it might be able to start
 */
extern time_t bb_p_job_get_est_start(struct job_record *job_ptr)
{
	time_t est_start = time(NULL);
	bb_job_t *bb_job;
	char jobid_buf[32];
	int rc;

	if ((job_ptr->burst_buffer == NULL) ||
	    (job_ptr->burst_buffer[0] == '\0'))
		return est_start;

	if (job_ptr->array_recs &&
	    ((job_ptr->array_task_id == NO_VAL) ||
	     (job_ptr->array_task_id == INFINITE))) {
		est_start += 300;	/* 5 minutes, guess... */
		return est_start;	/* Can't operate on job array struct */
	}

	slurm_mutex_lock(&bb_state.bb_mutex);
	if (bb_state.last_load_time == 0) {
		est_start += 3600;	/* 1 hour, guess... */
		slurm_mutex_unlock(&bb_state.bb_mutex);
		return est_start;	/* Can't operate on job array struct */
	}

	if ((bb_job = _get_bb_job(job_ptr)) == NULL) {
		slurm_mutex_unlock(&bb_state.bb_mutex);
		return est_start;
	}

	if (bb_state.bb_config.debug_flag) {
		info("%s: %s: %s",
		     plugin_type, __func__,
		     jobid2fmt(job_ptr, jobid_buf, sizeof(jobid_buf)));
	}

	if ((bb_job->persist_add == 0) && (bb_job->swap_size == 0) &&
	    (bb_job->total_size == 0)) {
		/* Only deleting or using persistent buffers */
		if (!_test_persistent_use_ready(bb_job, job_ptr))
			est_start += 60 * 60;	/* one hour, guess... */
	} else if (bb_job->state == BB_STATE_PENDING) {
		rc = _test_size_limit(job_ptr, bb_job);
		if (rc == 0) {		/* Could start now */
			;
		} else if (rc == 1) {	/* Exceeds configured limits */
			est_start += 365 * 24 * 60 * 60;
		} else {		/* No space currently available */
			est_start = MAX(est_start, bb_state.next_end_time);
		}
	} else {	/* Allocation or staging in progress */
		est_start++;
	}
	slurm_mutex_unlock(&bb_state.bb_mutex);

	return est_start;
}

/*
 * Attempt to allocate resources and begin file staging for pending jobs.
 */
extern int bb_p_job_try_stage_in(List job_queue)
{
	bb_job_queue_rec_t *job_rec;
	List job_candidates;
	ListIterator job_iter;
	struct job_record *job_ptr;
	bb_job_t *bb_job;
	int rc;

	slurm_mutex_lock(&bb_state.bb_mutex);
	if (bb_state.bb_config.debug_flag)
		info("%s: %s", plugin_type,  __func__);

	if (bb_state.last_load_time == 0) {
		slurm_mutex_unlock(&bb_state.bb_mutex);
		return SLURM_SUCCESS;
	}

	/* Identify candidates to be allocated burst buffers */
	job_candidates = list_create(_job_queue_del);
	job_iter = list_iterator_create(job_queue);
	while ((job_ptr = list_next(job_iter))) {
		if (!IS_JOB_PENDING(job_ptr) ||
		    (job_ptr->start_time == 0) ||
		    (job_ptr->burst_buffer == NULL) ||
		    (job_ptr->burst_buffer[0] == '\0'))
			continue;
		if (job_ptr->array_recs &&
		    ((job_ptr->array_task_id == NO_VAL) ||
		     (job_ptr->array_task_id == INFINITE)))
			continue;	/* Can't operate on job array struct */
		bb_job = _get_bb_job(job_ptr);
		if (bb_job == NULL)
			continue;
		if (bb_job->state == BB_STATE_COMPLETE)
			bb_job->state = BB_STATE_PENDING;     /* job requeued */
		else if (bb_job->state >= BB_STATE_POST_RUN)
			continue;	/* Requeued job still staging out */
		job_rec = xmalloc(sizeof(bb_job_queue_rec_t));
		job_rec->job_ptr = job_ptr;
		job_rec->bb_job = bb_job;
		list_push(job_candidates, job_rec);
	}
	list_iterator_destroy(job_iter);

	/* Sort in order of expected start time */
	list_sort(job_candidates, bb_job_queue_sort);

	bb_set_use_time(&bb_state);
	job_iter = list_iterator_create(job_candidates);
	while ((job_rec = list_next(job_iter))) {
		job_ptr = job_rec->job_ptr;
		bb_job = job_rec->bb_job;
		if (bb_job->state >= BB_STATE_STAGING_IN)
			continue;	/* Job was already allocated a buffer */

		rc = _test_size_limit(job_ptr, bb_job);
		if (rc == 0)		/* Could start now */
			(void) _alloc_job_bb(job_ptr, bb_job, true);
		else if (rc == 1)	/* Exceeds configured limits */
			continue;
		else			/* No space currently available */
			break;
	}
	list_iterator_destroy(job_iter);
	slurm_mutex_unlock(&bb_state.bb_mutex);
	FREE_NULL_LIST(job_candidates);

	return SLURM_SUCCESS;
}

/*
 * Determine if a job's burst buffer stage-in is complete
 * job_ptr IN - Job to test
 * test_only IN - If false, then attempt to allocate burst buffer if possible
 *
 * RET: 0 - stage-in is underway
 *      1 - stage-in complete
 *     -1 - stage-in not started or burst buffer in some unexpected state
 */
extern int bb_p_job_test_stage_in(struct job_record *job_ptr, bool test_only)
{
	bb_job_t *bb_job = NULL;
	int rc = 1;
	char jobid_buf[32];

	if ((job_ptr->burst_buffer == NULL) ||
	    (job_ptr->burst_buffer[0] == '\0'))
		return 1;

	if (job_ptr->array_recs &&
	    ((job_ptr->array_task_id == NO_VAL) ||
	     (job_ptr->array_task_id == INFINITE)))
		return -1;	/* Can't operate on job array structure */

	slurm_mutex_lock(&bb_state.bb_mutex);
	if (bb_state.bb_config.debug_flag) {
		info("%s: %s: %s test_only:%d",
		     plugin_type, __func__,
		     jobid2fmt(job_ptr, jobid_buf, sizeof(jobid_buf)),
		     (int) test_only);
	}
	if (bb_state.last_load_time != 0)
		bb_job = _get_bb_job(job_ptr);
	if (bb_job && (bb_job->state == BB_STATE_COMPLETE))
		bb_job->state = BB_STATE_PENDING;	/* job requeued */
	if (bb_job == NULL) {
		rc = -1;
	} else if (bb_job->state < BB_STATE_STAGING_IN) {
		/* Job buffer not allocated, create now if space available */
		rc = -1;
		if ((test_only == false) &&
		    (_test_size_limit(job_ptr, bb_job) == 0) &&
		    (_alloc_job_bb(job_ptr, bb_job, false) == SLURM_SUCCESS)) {
			rc = 0;	/* Setup/stage-in in progress */
		}
	} else if (bb_job->state == BB_STATE_STAGING_IN) {
		rc = 0;
	} else if (bb_job->state == BB_STATE_STAGED_IN) {
		rc = 1;
	} else {
		rc = -1;	/* Requeued job still staging out */
	}

	slurm_mutex_unlock(&bb_state.bb_mutex);

	return rc;
}

/* Attempt to claim burst buffer resources.
 * At this time, bb_g_job_test_stage_in() should have been run sucessfully AND
 * the compute nodes selected for the job.
 *
 * Returns a SLURM errno.
 */
extern int bb_p_job_begin(struct job_record *job_ptr)
{
	char *client_nodes_file_nid = NULL;
	pre_run_args_t *pre_run_args;
	char **pre_run_argv = NULL, **script_argv = NULL;
	char *job_dir = NULL, *path_file, *resp_msg;
	int hash_inx, rc = SLURM_SUCCESS, status = 0;
	bb_job_t *bb_job;
	char jobid_buf[64];
	pthread_attr_t pre_run_attr;
	pthread_t pre_run_tid = 0;
	uint32_t timeout;
	bool do_pre_run;
	DEF_TIMERS;

	if ((job_ptr->burst_buffer == NULL) ||
	    (job_ptr->burst_buffer[0] == '\0'))
		return SLURM_SUCCESS;

	if (!job_ptr->job_resrcs || !job_ptr->job_resrcs->nodes) {
		error("%s: %s lacks node allocation", __func__,
		      jobid2fmt(job_ptr, jobid_buf, sizeof(jobid_buf)));
		return SLURM_ERROR;
	}

	slurm_mutex_lock(&bb_state.bb_mutex);
	if (bb_state.bb_config.debug_flag) {
		info("%s: %s: %s",
		     plugin_type, __func__,
		     jobid2fmt(job_ptr, jobid_buf, sizeof(jobid_buf)));
	}
	if (bb_state.last_load_time == 0) {
		info("%s: %s: Burst buffer down, can not start job %u",
		      plugin_type, __func__, job_ptr->job_id);
		slurm_mutex_unlock(&bb_state.bb_mutex);
		return SLURM_ERROR;
	}
	bb_job = _get_bb_job(job_ptr);
	if (!bb_job) {
		error("%s: %s: no job record buffer for job %u",
		      plugin_type, __func__, job_ptr->job_id);
		xfree(job_ptr->state_desc);
		job_ptr->state_desc =
			xstrdup("Could not find burst buffer record");
		job_ptr->state_reason = FAIL_BURST_BUFFER_OP;
		_queue_teardown(job_ptr->job_id, job_ptr->user_id, true);
		slurm_mutex_unlock(&bb_state.bb_mutex);
		return SLURM_ERROR;
	}
	do_pre_run = _have_dw_cmd_opts(bb_job);

	/* Confirm that persistent burst buffers work has been completed */
	if ((_create_bufs(job_ptr, bb_job, true) > 0)) {
		xfree(job_ptr->state_desc);
		job_ptr->state_desc =
			xstrdup("Error managing persistent burst buffers");
		job_ptr->state_reason = FAIL_BURST_BUFFER_OP;
		_queue_teardown(job_ptr->job_id, job_ptr->user_id, true);
		slurm_mutex_unlock(&bb_state.bb_mutex);
		return SLURM_ERROR;
	}

	hash_inx = job_ptr->job_id % 10;
	xstrfmtcat(job_dir, "%s/hash.%d/job.%u", state_save_loc, hash_inx,
		   job_ptr->job_id);
	xstrfmtcat(client_nodes_file_nid, "%s/client_nids", job_dir);
	if (do_pre_run)
		bb_job->state = BB_STATE_PRE_RUN;
	else
		bb_job->state = BB_STATE_RUNNING;
	slurm_mutex_unlock(&bb_state.bb_mutex);

	if (_write_nid_file(client_nodes_file_nid, job_ptr->job_resrcs->nodes,
			    job_ptr->job_id)) {
		xfree(client_nodes_file_nid);
	}

	/* Run "paths" function, get DataWarp environment variables */
	if (do_pre_run) {
		/* Setup "paths" operation */
		if (bb_state.bb_config.validate_timeout)
			timeout = bb_state.bb_config.validate_timeout * 1000;
		else
			timeout = DEFAULT_VALIDATE_TIMEOUT * 1000;
		script_argv = xmalloc(sizeof(char *) * 10); /* NULL terminate */
		script_argv[0] = xstrdup("dw_wlm_cli");
		script_argv[1] = xstrdup("--function");
		script_argv[2] = xstrdup("paths");
		script_argv[3] = xstrdup("--job");
		xstrfmtcat(script_argv[4], "%s/script", job_dir);
		script_argv[5] = xstrdup("--token");
		xstrfmtcat(script_argv[6], "%u", job_ptr->job_id);
		script_argv[7] = xstrdup("--pathfile");
		xstrfmtcat(script_argv[8], "%s/path", job_dir);
		path_file = script_argv[8];
		START_TIMER;
		resp_msg = bb_run_script("paths",
					 bb_state.bb_config.get_sys_state,
					 script_argv, timeout, &status);
		END_TIMER;
		if ((DELTA_TIMER > 200000) ||	/* 0.2 secs */
		    bb_state.bb_config.debug_flag)
			info("%s: paths ran for %s", __func__, TIME_STR);
		_log_script_argv(script_argv, resp_msg);
#if 1
		//FIXME: Cray API returning "job_file_valid True" but exit 1 in some cases
		if ((!WIFEXITED(status) || (WEXITSTATUS(status) != 0)) &&
		    (!resp_msg || strncmp(resp_msg, "job_file_valid True", 19))) {
#else
		if (!WIFEXITED(status) || (WEXITSTATUS(status) != 0)) {
#endif
			error("%s: paths for job %u status:%u response:%s",
			      __func__, job_ptr->job_id, status, resp_msg);
			rc = ESLURM_INVALID_BURST_BUFFER_REQUEST;
		} else {
			_update_job_env(job_ptr, path_file);
		}
		xfree(resp_msg);
		_free_script_argv(script_argv);

		/* Setup "pre_run" operation */
		pre_run_argv = xmalloc(sizeof(char *) * 10);
		pre_run_argv[0] = xstrdup("dw_wlm_cli");
		pre_run_argv[1] = xstrdup("--function");
		pre_run_argv[2] = xstrdup("pre_run");
		pre_run_argv[3] = xstrdup("--token");
		xstrfmtcat(pre_run_argv[4], "%u", job_ptr->job_id);
		pre_run_argv[5] = xstrdup("--job");
		xstrfmtcat(pre_run_argv[6], "%s/script", job_dir);
		if (client_nodes_file_nid) {
#if defined(HAVE_NATIVE_CRAY)
			pre_run_argv[7] = xstrdup("--nidlistfile");
#else
			pre_run_argv[7] = xstrdup("--nodehostnamefile");
#endif
			pre_run_argv[8] = xstrdup(client_nodes_file_nid);
		}
		pre_run_args = xmalloc(sizeof(pre_run_args_t));
		pre_run_args->args    = pre_run_argv;
		pre_run_args->job_id  = job_ptr->job_id;
		pre_run_args->timeout = bb_state.bb_config.other_timeout;
		pre_run_args->user_id = job_ptr->user_id;
		if (job_ptr->details) {	/* Defer launch until completion */
			job_ptr->details->prolog_running++;
			job_ptr->job_state |= JOB_CONFIGURING;
		}

		slurm_attr_init(&pre_run_attr);
		if (pthread_attr_setdetachstate(&pre_run_attr,
						PTHREAD_CREATE_DETACHED))
			error("pthread_attr_setdetachstate error %m");
		while (pthread_create(&pre_run_tid, &pre_run_attr,
				      _start_pre_run, pre_run_args)) {
			if (errno != EAGAIN) {
				error("%s: pthread_create: %m", __func__);
				_start_pre_run(pre_run_argv);	/* Do in-line */
				break;
			}
			usleep(100000);
		}
		slurm_attr_destroy(&pre_run_attr);
}

	xfree(client_nodes_file_nid);
	xfree(job_dir);
	return rc;
}

/* Kill job from CONFIGURING state */
static void _kill_job(struct job_record *job_ptr, bool hold_job)
{
	last_job_update = time(NULL);
	job_ptr->end_time = last_job_update;
	if (hold_job)
		job_ptr->priority = 0;
	build_cg_bitmap(job_ptr);
	job_ptr->exit_code = 1;
	job_ptr->state_reason = FAIL_BURST_BUFFER_OP;
	xfree(job_ptr->state_desc);
	job_ptr->state_desc = xstrdup("Burst buffer pre_run error");

	job_ptr->job_state  = JOB_REQUEUE;
	job_completion_logger(job_ptr, true);
	job_ptr->job_state = JOB_PENDING | JOB_COMPLETING;

	deallocate_nodes(job_ptr, false, false, false);
}

static void *_start_pre_run(void *x)
{
	/* Locks: write job */
	slurmctld_lock_t job_write_lock = {
		NO_LOCK, WRITE_LOCK, NO_LOCK, NO_LOCK, NO_LOCK };
	pre_run_args_t *pre_run_args = (pre_run_args_t *) x;
	char *resp_msg = NULL;
	char jobid_buf[64];
	bb_job_t *bb_job;
	int status = 0;
	struct job_record *job_ptr;
	bool run_kill_job = false;
	uint32_t timeout;
	bool hold_job = false;
	DEF_TIMERS;

	if (pre_run_args->timeout)
		timeout = pre_run_args->timeout * 1000;
	else
		timeout = DEFAULT_OTHER_TIMEOUT * 1000;

	START_TIMER;
	resp_msg = bb_run_script("dws_pre_run",
				 bb_state.bb_config.get_sys_state,
				 pre_run_args->args, timeout, &status);
	END_TIMER;

	lock_slurmctld(job_write_lock);
	slurm_mutex_lock(&bb_state.bb_mutex);
	job_ptr = find_job_record(pre_run_args->job_id);
	if (job_ptr) {
		jobid2fmt(job_ptr, jobid_buf, sizeof(jobid_buf));
	} else {
		error("%s: Could not find job record for job %u", __func__,
		      pre_run_args->job_id);
		snprintf(jobid_buf, sizeof(jobid_buf), "%u",
			 pre_run_args->job_id);
	}
	if ((DELTA_TIMER > 500000) ||	/* 0.5 secs */
	    bb_state.bb_config.debug_flag) {
		info("%s: dws_pre_run for %s ran for %s", __func__,
		     jobid_buf, TIME_STR);
	}
	if (job_ptr)
		bb_job = _get_bb_job(job_ptr);
	_log_script_argv(pre_run_args->args, resp_msg);
	if (!WIFEXITED(status) || (WEXITSTATUS(status) != 0)) {
		/* Pre-run failure */
		trigger_burst_buffer();
		error("%s: dws_pre_run for %s status:%u response:%s", __func__,
		      jobid_buf, status, resp_msg);
		if (job_ptr) {
			if (IS_JOB_RUNNING(job_ptr))
				run_kill_job = true;
			if (bb_job) {
				bb_job->state = BB_STATE_TEARDOWN;
				if (bb_job->retry_cnt++ > MAX_RETRY_CNT)
					hold_job = true;
			}
		}
		_queue_teardown(pre_run_args->job_id, pre_run_args->user_id,
				true);
	} else if (bb_job) {
		/* Pre-run success and the job's BB record exists */
		bb_job->state = BB_STATE_RUNNING;
	}
	if (job_ptr)
		prolog_running_decr(job_ptr);
	slurm_mutex_unlock(&bb_state.bb_mutex);
	if (run_kill_job)
		_kill_job(job_ptr, hold_job);
	unlock_slurmctld(job_write_lock);

	xfree(resp_msg);
	_free_script_argv(pre_run_args->args);
	xfree(pre_run_args);
	return NULL;
}

/*
 * Trigger a job's burst buffer stage-out to begin
 *
 * Returns a SLURM errno.
 */
extern int bb_p_job_start_stage_out(struct job_record *job_ptr)
{
	bb_job_t *bb_job;
	char jobid_buf[32];

	if ((job_ptr->burst_buffer == NULL) ||
	    (job_ptr->burst_buffer[0] == '\0'))
		return SLURM_SUCCESS;

	slurm_mutex_lock(&bb_state.bb_mutex);
	if (bb_state.bb_config.debug_flag) {
		info("%s: %s: %s", plugin_type, __func__,
		     jobid2fmt(job_ptr, jobid_buf, sizeof(jobid_buf)));
	}
	if (bb_state.last_load_time == 0) {
		info("%s: %s: Burst buffer down, can not stage out job %u",
		      plugin_type, __func__, job_ptr->job_id);
		slurm_mutex_unlock(&bb_state.bb_mutex);
		return SLURM_ERROR;
	}
	bb_job = _get_bb_job(job_ptr);
	if (!bb_job) {
		/* No job buffers. Assuming use of persistent buffers only */
		verbose("%s: %s bb job record not found", __func__,
			jobid2fmt(job_ptr, jobid_buf, sizeof(jobid_buf)));
	} else if (bb_job->state < BB_STATE_RUNNING) {
		/* Job never started. Just teardown the buffer */
		bb_job->state = BB_STATE_TEARDOWN;
		_queue_teardown(job_ptr->job_id, job_ptr->user_id, true);
	} else if (bb_job->state < BB_STATE_POST_RUN) {
		bb_job->state = BB_STATE_POST_RUN;
		_queue_stage_out(bb_job);
	}
	slurm_mutex_unlock(&bb_state.bb_mutex);

	return SLURM_SUCCESS;
}

/*
 * Determine if a job's burst buffer post_run operation is complete
 *
 * RET: 0 - post_run is underway
 *      1 - post_run complete
 *     -1 - fatal error
 */
extern int bb_p_job_test_post_run(struct job_record *job_ptr)
{
	bb_job_t *bb_job;
	int rc = -1;
	char jobid_buf[32];

	if ((job_ptr->burst_buffer == NULL) ||
	    (job_ptr->burst_buffer[0] == '\0'))
		return 1;

	slurm_mutex_lock(&bb_state.bb_mutex);
	if (bb_state.bb_config.debug_flag) {
		info("%s: %s: %s", plugin_type, __func__,
		     jobid2fmt(job_ptr, jobid_buf, sizeof(jobid_buf)));
	}
	if (bb_state.last_load_time == 0) {
		info("%s: %s: Burst buffer down, can not post_run job %u",
		      plugin_type, __func__, job_ptr->job_id);
		slurm_mutex_unlock(&bb_state.bb_mutex);
		return -1;
	}
	bb_job = bb_job_find(&bb_state, job_ptr->job_id);
	if (!bb_job) {
		/* No job buffers. Assuming use of persistent buffers only */
		verbose("%s: %s bb job record not found", __func__,
			jobid2fmt(job_ptr, jobid_buf, sizeof(jobid_buf)));
		rc =  1;
	} else {
		if (bb_job->state < BB_STATE_POST_RUN) {
			rc = -1;
		} else if (bb_job->state > BB_STATE_POST_RUN) {
			rc =  1;
		} else {
			rc =  0;
		}
	}
	slurm_mutex_unlock(&bb_state.bb_mutex);

	return rc;
}

/*
 * Determine if a job's burst buffer stage-out is complete
 *
 * RET: 0 - stage-out is underway
 *      1 - stage-out complete
 *     -1 - fatal error
 */
extern int bb_p_job_test_stage_out(struct job_record *job_ptr)
{
	bb_job_t *bb_job;
	int rc = -1;
	char jobid_buf[32];

	if ((job_ptr->burst_buffer == NULL) ||
	    (job_ptr->burst_buffer[0] == '\0'))
		return 1;

	slurm_mutex_lock(&bb_state.bb_mutex);
	if (bb_state.bb_config.debug_flag) {
		info("%s: %s: %s", plugin_type, __func__,
		     jobid2fmt(job_ptr, jobid_buf, sizeof(jobid_buf)));
	}
	if (bb_state.last_load_time == 0) {
		info("%s: %s: Burst buffer down, can not stage-out job %u",
		      plugin_type, __func__, job_ptr->job_id);
		slurm_mutex_unlock(&bb_state.bb_mutex);
		return -1;
	}
	bb_job = bb_job_find(&bb_state, job_ptr->job_id);
	if (!bb_job) {
		/* No job buffers. Assuming use of persistent buffers only */
		verbose("%s: %s bb job record not found", __func__,
			jobid2fmt(job_ptr, jobid_buf, sizeof(jobid_buf)));
		rc =  1;
	} else {
		if (bb_job->state < BB_STATE_POST_RUN) {
			rc = -1;
		} else if (bb_job->state > BB_STATE_STAGING_OUT) {
			rc =  1;
		} else {
			rc =  0;
		}
	}
	slurm_mutex_unlock(&bb_state.bb_mutex);

	return rc;
}

/*
 * Terminate any file staging and completely release burst buffer resources
 *
 * Returns a SLURM errno.
 */
extern int bb_p_job_cancel(struct job_record *job_ptr)
{
	bb_job_t *bb_job;
	bb_alloc_t *bb_alloc;
	char jobid_buf[32];

	slurm_mutex_lock(&bb_state.bb_mutex);
	if (bb_state.bb_config.debug_flag) {
		info("%s: %s: %s", plugin_type, __func__,
		     jobid2fmt(job_ptr, jobid_buf, sizeof(jobid_buf)));
	}
	if (bb_state.last_load_time == 0) {
		info("%s: %s: Burst buffer down, can not cancel job %u",
		      plugin_type, __func__, job_ptr->job_id);
		slurm_mutex_unlock(&bb_state.bb_mutex);
		return SLURM_ERROR;
	}

	bb_job = _get_bb_job(job_ptr);
	if (!bb_job) {
		/* Nothing ever allocated, nothing to clean up */
	} else if (bb_job->state == BB_STATE_PENDING) {
		bb_job->state = BB_STATE_COMPLETE;  /* Nothing to clean up */
	} else {
		/* Note: Persistent burst buffer actions already completed
		 * for the job are not reversed */
		bb_job->state = BB_STATE_TEARDOWN;
		bb_alloc = bb_find_alloc_rec(&bb_state, job_ptr);
		if (bb_alloc) {
			bb_alloc->state = BB_STATE_TEARDOWN;
			bb_alloc->state_time = time(NULL);
			bb_state.last_update_time = time(NULL);

		}
		_queue_teardown(job_ptr->job_id, job_ptr->user_id, true);
	}
	slurm_mutex_unlock(&bb_state.bb_mutex);

	return SLURM_SUCCESS;
}

static void _free_create_args(create_buf_data_t *create_args)
{
	if (create_args) {
		xfree(create_args->access);
		xfree(create_args->job_script);
		xfree(create_args->name);
		xfree(create_args->pool);
		xfree(create_args->type);
		xfree(create_args);
	}
}

/* Create/destroy persistent burst buffers
 * job_ptr IN - job to operate upon
 * bb_job IN - job's burst buffer data
 * job_ready IN - if true, job is ready to run now, if false then do not
 *                delete persistent buffers
 * Returns count of buffer create/destroy requests which are pending */
static int _create_bufs(struct job_record *job_ptr, bb_job_t *bb_job,
			bool job_ready)
{
	pthread_attr_t create_attr;
	pthread_t create_tid = 0;
	create_buf_data_t *create_args;
	bb_buf_t *buf_ptr;
	bb_alloc_t *bb_alloc;
	int i, hash_inx, rc = 0;

	xassert(bb_job);
	for (i = 0, buf_ptr = bb_job->buf_ptr; i < bb_job->buf_cnt;
	     i++, buf_ptr++) {
		if ((buf_ptr->state == BB_STATE_ALLOCATING) ||
		    (buf_ptr->state == BB_STATE_DELETING)) {
			rc++;
		} else if (buf_ptr->state != BB_STATE_PENDING) {
			;	/* Nothing to do */
		} else if (buf_ptr->create) {	/* Create the buffer */
			bb_alloc = bb_find_name_rec(buf_ptr->name,
						    job_ptr->user_id,
						    &bb_state);
			if (bb_alloc) {
				info("Attempt by job %u to create duplicate "
				     "persistent burst buffer named %s",
				     job_ptr->job_id, buf_ptr->name);
				buf_ptr->create = false; /* Creation complete */
				if (bb_job->persist_add >= bb_alloc->size) {
					bb_job->persist_add -= bb_alloc->size;
				} else {
					error("%s: Persistent buffer size "
					      "underflow for job %u",
					      __func__, job_ptr->job_id);
					bb_job->persist_add = 0;
				}
				continue;
			}
			rc++;
			if (!buf_ptr->pool) {
				buf_ptr->pool =
					xstrdup(bb_state.bb_config.default_pool);
			}
			bb_limit_add(job_ptr->user_id, buf_ptr->size,
				     buf_ptr->pool, &bb_state, true);
			bb_job->state = BB_STATE_ALLOCATING;
			buf_ptr->state = BB_STATE_ALLOCATING;
			create_args = xmalloc(sizeof(create_buf_data_t));
			create_args->access = xstrdup(buf_ptr->access);
			create_args->job_id = job_ptr->job_id;
			create_args->name = xstrdup(buf_ptr->name);
			create_args->pool = xstrdup(buf_ptr->pool);
			create_args->size = buf_ptr->size;
			create_args->type = xstrdup(buf_ptr->type);
			create_args->user_id = job_ptr->user_id;
			slurm_attr_init(&create_attr);
			if (pthread_attr_setdetachstate(
				    &create_attr, PTHREAD_CREATE_DETACHED))
				error("pthread_attr_setdetachstate error %m");
			while (pthread_create(&create_tid, &create_attr,
					      _create_persistent,
					      create_args)) {
				if (errno != EAGAIN) {
					error("%s: pthread_create: %m",
					      __func__);
					_create_persistent(create_args);
					break;
				}
				usleep(100000);
			}
			slurm_attr_destroy(&create_attr);
		} else if (buf_ptr->destroy && job_ready) {
			/* Delete the buffer */
			bb_alloc = bb_find_name_rec(buf_ptr->name,
						    job_ptr->user_id,
						    &bb_state);
			if (!bb_alloc) {
				/* Ignore request if named buffer not found */
				info("%s: destroy_persistent: No burst buffer "
				     "with name '%s' found for job %u",
				     plugin_type, buf_ptr->name,
				     job_ptr->job_id);
				continue;
			}
			rc++;
			if ((bb_alloc->user_id != job_ptr->user_id) &&
			    !validate_super_user(job_ptr->user_id)) {
				info("%s: destroy_persistent: Attempt by "
				     "user %u job %u to destroy buffer %s "
				     "owned by user %u",
				     plugin_type, job_ptr->user_id,
				     job_ptr->job_id, buf_ptr->name,
				     bb_alloc->user_id);
				job_ptr->state_reason = FAIL_BURST_BUFFER_OP;
				xstrfmtcat(job_ptr->state_desc,
					   "%s: Delete buffer %s permission "
					   "denied",
					   plugin_type, buf_ptr->name);
				job_ptr->priority = 0;  /* Hold job */
				continue;
			}

			bb_job->state = BB_STATE_DELETING;
			buf_ptr->state = BB_STATE_DELETING;
			create_args = xmalloc(sizeof(create_buf_data_t));
			create_args->hurry = buf_ptr->hurry;
			create_args->job_id = job_ptr->job_id;
			hash_inx = job_ptr->job_id % 10;
			xstrfmtcat(create_args->job_script,
				   "%s/hash.%d/job.%u/script",
				   state_save_loc, hash_inx, job_ptr->job_id);
			create_args->name = xstrdup(buf_ptr->name);
			create_args->user_id = job_ptr->user_id;
			slurm_attr_init(&create_attr);
			if (pthread_attr_setdetachstate(
				    &create_attr, PTHREAD_CREATE_DETACHED))
				error("pthread_attr_setdetachstate error %m");
			while (pthread_create(&create_tid, &create_attr,
					      _destroy_persistent,
					      create_args)) {
				if (errno != EAGAIN) {
					error("%s: pthread_create: %m",
					      __func__);
					_destroy_persistent(create_args);
					break;
				}
				usleep(100000);
			}
			slurm_attr_destroy(&create_attr);
		} else if (buf_ptr->destroy) {
			rc++;
		} else {
			/* Buffer used, not created or destroyed.
			 * Just check for existence */
			bb_alloc = bb_find_name_rec(buf_ptr->name,
						    job_ptr->user_id,
						    &bb_state);
			if (bb_alloc && (bb_alloc->state == BB_STATE_ALLOCATED))
				bb_job->state = BB_STATE_ALLOCATED;
			else
				rc++;
		}
	}

	return rc;
}

/* Test for the existence of persistent burst buffers to be used (but not
 * created) by this job. Return true of they are all ready */
static bool _test_persistent_use_ready(bb_job_t *bb_job,
				       struct job_record *job_ptr)
{
	int i, not_ready_cnt = 0;
	bb_alloc_t *bb_alloc;
	bb_buf_t *buf_ptr;

	xassert(bb_job);
	for (i = 0, buf_ptr = bb_job->buf_ptr; i < bb_job->buf_cnt;
	     i++, buf_ptr++) {
		if (buf_ptr->create || buf_ptr->destroy)
			continue;
		bb_alloc = bb_find_name_rec(buf_ptr->name, job_ptr->user_id,
					    &bb_state);
		if (bb_alloc && (bb_alloc->state == BB_STATE_ALLOCATED)) {
			bb_job->state = BB_STATE_ALLOCATED;
		} else {
			not_ready_cnt++;
			break;
		}
	}
	if (not_ready_cnt != 0)
		return false;
	return true;
}

/* Reset data structures based upon a change in buffer state
 * IN user_id - User effected
 * IN job_id - Job effected
 * IN name - Buffer name
 * IN new_state - New buffer state
 * IN buf_size - Size of created burst buffer only, used to decrement remaining
 *               space requirement for the job
 */
static void _reset_buf_state(uint32_t user_id, uint32_t job_id, char *name,
			     int new_state, uint64_t buf_size)
{
	bb_buf_t *buf_ptr;
	bb_job_t *bb_job;
	int i, old_state;
	bool active_buf = false;

	bb_job = bb_job_find(&bb_state, job_id);
	if (!bb_job) {
		error("%s: Could not find job record for %u", __func__, job_id);
		return;
	}

	/* Update the buffer's state in job record */
	for (i = 0, buf_ptr = bb_job->buf_ptr; i < bb_job->buf_cnt;
	     i++, buf_ptr++) {
		if (xstrcmp(name, buf_ptr->name))
			continue;
		old_state = buf_ptr->state;
		buf_ptr->state = new_state;
		if ((old_state == BB_STATE_ALLOCATING) &&
		    (new_state == BB_STATE_PENDING)) {
			bb_limit_rem(user_id, buf_ptr->size, buf_ptr->pool,
				     &bb_state);
		}
		if ((old_state == BB_STATE_DELETING) &&
		    (new_state == BB_STATE_PENDING)) {
			bb_limit_rem(user_id, buf_ptr->size, buf_ptr->pool,
				     &bb_state);
		}
		if ((old_state == BB_STATE_ALLOCATING) &&
		    (new_state == BB_STATE_ALLOCATED)  &&
		    ((name[0] < '0') || (name[0] > '9'))) {
			buf_ptr->create = false;  /* Buffer creation complete */
			if (bb_job->persist_add >= buf_size) {
				bb_job->persist_add -= buf_size;
			} else {
				error("%s: Persistent buffer size underflow "
				      "for job %u",
				      __func__, job_id);
				bb_job->persist_add = 0;
			}
		}
		break;
	}

	for (i = 0, buf_ptr = bb_job->buf_ptr; i < bb_job->buf_cnt;
	     i++, buf_ptr++) {
		old_state = buf_ptr->state;
		if ((old_state == BB_STATE_PENDING)    ||
		    (old_state == BB_STATE_ALLOCATING) ||
		    (old_state == BB_STATE_DELETING)   ||
		    (old_state == BB_STATE_TEARDOWN))
			active_buf = true;
		break;
	}
	if (!active_buf) {
		if (bb_job->state == BB_STATE_ALLOCATING)
			bb_job->state = BB_STATE_ALLOCATED;
		else if (bb_job->state == BB_STATE_DELETING)
			bb_job->state = BB_STATE_DELETED;
		queue_job_scheduler();
	}
}

/* Create a persistent burst buffer based upon user specifications. */
static void *_create_persistent(void *x)
{
	slurmctld_lock_t job_write_lock =
		{ NO_LOCK, WRITE_LOCK, NO_LOCK, NO_LOCK, NO_LOCK };
	create_buf_data_t *create_args = (create_buf_data_t *) x;
	struct job_record *job_ptr;
	bb_alloc_t *bb_alloc;
	char **script_argv, *resp_msg;
	int i, status = 0;
	uint32_t timeout;
	DEF_TIMERS;

	script_argv = xmalloc(sizeof(char *) * 20);	/* NULL terminated */
	script_argv[0] = xstrdup("dw_wlm_cli");
	script_argv[1] = xstrdup("--function");
	script_argv[2] = xstrdup("create_persistent");
	script_argv[3] = xstrdup("-c");
	script_argv[4] = xstrdup("CLI");
	script_argv[5] = xstrdup("-t");		/* name */
	script_argv[6] = xstrdup(create_args->name);
	script_argv[7] = xstrdup("-u");		/* user iD */
	xstrfmtcat(script_argv[8], "%u", create_args->user_id);
	script_argv[9] = xstrdup("-C");		/* configuration */
	xstrfmtcat(script_argv[10], "%s:%"PRIu64"",
		   create_args->pool, create_args->size);
	slurm_mutex_lock(&bb_state.bb_mutex);
	if (bb_state.bb_config.other_timeout)
		timeout = bb_state.bb_config.other_timeout * 1000;
	else
		timeout = DEFAULT_OTHER_TIMEOUT * 1000;
	slurm_mutex_unlock(&bb_state.bb_mutex);
	i = 11;
	if (create_args->access) {
		script_argv[i++] = xstrdup("-a");
		script_argv[i++] = xstrdup(create_args->access);
	}
	if (create_args->type) {
		script_argv[i++] = xstrdup("-T");
		script_argv[i++] = xstrdup(create_args->type);
	}
	/* NOTE: There is an optional group ID parameter available and
	 * currently not used by Slurm */

	START_TIMER;
	resp_msg = bb_run_script("create_persistent",
				 bb_state.bb_config.get_sys_state,
				 script_argv, timeout, &status);
	_log_script_argv(script_argv, resp_msg);
	_free_script_argv(script_argv);
	END_TIMER;
	info("create_persistent of %s ran for %s",
	     create_args->name, TIME_STR);
	if (!WIFEXITED(status) || (WEXITSTATUS(status) != 0)) {
		trigger_burst_buffer();
		error("%s: For JobID=%u Name=%s status:%u response:%s",
		      __func__, create_args->job_id, create_args->name,
		      status, resp_msg);
		lock_slurmctld(job_write_lock);
		job_ptr = find_job_record(create_args->job_id);
		if (!job_ptr) {
			error("%s: unable to find job record for job %u",
			      __func__, create_args->job_id);
		} else {
			job_ptr->state_reason = FAIL_BAD_CONSTRAINTS;
			job_ptr->priority = 0;
			xfree(job_ptr->state_desc);
			xstrfmtcat(job_ptr->state_desc, "%s: %s: %s",
				   plugin_type, __func__, resp_msg);
			resp_msg = NULL;
		}
		slurm_mutex_lock(&bb_state.bb_mutex);
		_reset_buf_state(create_args->user_id, create_args->job_id,
				 create_args->name, BB_STATE_PENDING, 0);
		bb_state.last_update_time = time(NULL);
		slurm_mutex_unlock(&bb_state.bb_mutex);
		unlock_slurmctld(job_write_lock);
	} else if (resp_msg && strstr(resp_msg, "created")) {
		assoc_mgr_lock_t assoc_locks =
			{ READ_LOCK, NO_LOCK, READ_LOCK, NO_LOCK,
			  NO_LOCK, NO_LOCK, NO_LOCK };
		lock_slurmctld(job_write_lock);
		job_ptr = find_job_record(create_args->job_id);
		if (!job_ptr) {
			error("%s: unable to find job record for job %u",
			      __func__, create_args->job_id);
		}
		assoc_mgr_lock(&assoc_locks);
		slurm_mutex_lock(&bb_state.bb_mutex);
		_reset_buf_state(create_args->user_id, create_args->job_id,
				 create_args->name, BB_STATE_ALLOCATED,
				 create_args->size);
		bb_alloc = bb_alloc_name_rec(&bb_state, create_args->name,
					     create_args->user_id);
		bb_alloc->size = create_args->size;
		bb_alloc->pool = xstrdup(create_args->pool);
		if (job_ptr) {
			bb_alloc->account   = xstrdup(job_ptr->account);
			if (job_ptr->assoc_ptr) {
				/* Only add the direct association id
				 * here, we don't need to keep track
				 * of the tree.
				 */
				slurmdb_assoc_rec_t *assoc = job_ptr->assoc_ptr;
				bb_alloc->assoc_ptr = assoc;
				xfree(bb_alloc->assocs);
				bb_alloc->assocs = xstrdup_printf(
					",%u,", assoc->id);
			}
			if (job_ptr->qos_ptr) {
				slurmdb_qos_rec_t *qos_ptr =
					(slurmdb_qos_rec_t *)job_ptr->qos_ptr;
				bb_alloc->qos_ptr = qos_ptr;
				bb_alloc->qos = xstrdup(qos_ptr->name);
			}

			if (job_ptr->part_ptr) {
				bb_alloc->partition =
					xstrdup(job_ptr->part_ptr->name);
			}
		}
		if (bb_state.bb_config.flags & BB_FLAG_EMULATE_CRAY) {
			bb_alloc->create_time = time(NULL);
			bb_alloc->id = ++last_persistent_id;
		} else {
			bb_sessions_t *sessions;
			int  num_sessions = 0;
			sessions = _bb_get_sessions(&num_sessions, &bb_state,
						    timeout);
			for (i = 0; i < num_sessions; i++) {
				if (xstrcmp(sessions[i].token,
					    create_args->name))
					continue;
				bb_alloc->create_time = sessions[i].created;
				bb_alloc->id = sessions[i].id;
				break;
			}
			_bb_free_sessions(sessions, num_sessions);
		}
		(void) bb_post_persist_create(job_ptr, bb_alloc, &bb_state);
		bb_state.last_update_time = time(NULL);
		slurm_mutex_unlock(&bb_state.bb_mutex);
		assoc_mgr_unlock(&assoc_locks);
		unlock_slurmctld(job_write_lock);
	}
	xfree(resp_msg);
	_free_create_args(create_args);
	return NULL;
}

/* Destroy a persistent burst buffer */
static void *_destroy_persistent(void *x)
{
	slurmctld_lock_t job_write_lock =
		{ NO_LOCK, WRITE_LOCK, NO_LOCK, NO_LOCK, NO_LOCK };
	create_buf_data_t *destroy_args = (create_buf_data_t *) x;
	struct job_record *job_ptr;
	bb_alloc_t *bb_alloc;
	char **script_argv, *resp_msg;
	int status = 0;
	uint32_t timeout;
	DEF_TIMERS;

	slurm_mutex_lock(&bb_state.bb_mutex);
	bb_alloc = bb_find_name_rec(destroy_args->name, destroy_args->user_id,
				    &bb_state);
	if (!bb_alloc) {
		info("%s: destroy_persistent: No burst buffer with name "
		     "'%s' found for job %u",
		     plugin_type, destroy_args->name, destroy_args->job_id);
	}
	if (bb_state.bb_config.other_timeout)
		timeout = bb_state.bb_config.other_timeout * 1000;
	else
		timeout = DEFAULT_OTHER_TIMEOUT * 1000;
	slurm_mutex_unlock(&bb_state.bb_mutex);

	script_argv = xmalloc(sizeof(char *) * 10);	/* NULL terminated */
	script_argv[0] = xstrdup("dw_wlm_cli");
	script_argv[1] = xstrdup("--function");
	script_argv[2] = xstrdup("teardown");
	script_argv[3] = xstrdup("--token");	/* name */
	script_argv[4] = xstrdup(destroy_args->name);
	script_argv[5] = xstrdup("--job");	/* script */
	script_argv[6] = xstrdup(destroy_args->job_script);
	if (destroy_args->hurry)
		script_argv[7] = xstrdup("--hurry");

	START_TIMER;
	resp_msg = bb_run_script("destroy_persistent",
				 bb_state.bb_config.get_sys_state,
				 script_argv, timeout, &status);
	_log_script_argv(script_argv, resp_msg);
	_free_script_argv(script_argv);
	END_TIMER;
	info("destroy_persistent of %s ran for %s",
	     destroy_args->name, TIME_STR);
	if (!WIFEXITED(status) || (WEXITSTATUS(status) != 0)) {
		trigger_burst_buffer();
		error("%s: destroy_persistent for JobID=%u Name=%s "
		      "status:%u response:%s",
		      __func__, destroy_args->job_id, destroy_args->name,
		      status, resp_msg);
		lock_slurmctld(job_write_lock);
		job_ptr = find_job_record(destroy_args->job_id);
		if (!job_ptr) {
			error("%s: unable to find job record for job %u",
			      __func__, destroy_args->job_id);
		} else {
			job_ptr->state_reason = FAIL_BAD_CONSTRAINTS;
			xfree(job_ptr->state_desc);
			job_ptr->state_desc = resp_msg;
			resp_msg = NULL;
			xstrfmtcat(job_ptr->state_desc, "%s: %s: %s",
				   plugin_type, __func__, resp_msg);
		}
		slurm_mutex_lock(&bb_state.bb_mutex);
		_reset_buf_state(destroy_args->user_id, destroy_args->job_id,
				 destroy_args->name, BB_STATE_PENDING, 0);
		bb_state.last_update_time = time(NULL);
		slurm_mutex_unlock(&bb_state.bb_mutex);
		unlock_slurmctld(job_write_lock);
	} else {
		assoc_mgr_lock_t assoc_locks =
			{ READ_LOCK, NO_LOCK, READ_LOCK, NO_LOCK,
			  NO_LOCK, NO_LOCK, NO_LOCK };
		/* assoc_mgr needs locking to call bb_post_persist_delete */
		if (bb_alloc)
			assoc_mgr_lock(&assoc_locks);
		slurm_mutex_lock(&bb_state.bb_mutex);
		_reset_buf_state(destroy_args->user_id, destroy_args->job_id,
				 destroy_args->name, BB_STATE_DELETED, 0);

		/* Modify internal buffer record for purging */
		if (bb_alloc) {
			bb_alloc->state = BB_STATE_COMPLETE;
			bb_alloc->job_id = destroy_args->job_id;
			bb_alloc->state_time = time(NULL);
			bb_limit_rem(bb_alloc->user_id, bb_alloc->size,
				     bb_alloc->pool, &bb_state);

			(void) bb_post_persist_delete(bb_alloc, &bb_state);

			(void) bb_free_alloc_rec(&bb_state, bb_alloc);
		}
		bb_state.last_update_time = time(NULL);
		slurm_mutex_unlock(&bb_state.bb_mutex);
		if (bb_alloc)
			assoc_mgr_unlock(&assoc_locks);
	}
	xfree(resp_msg);
	_free_create_args(destroy_args);
	return NULL;
}

/* _bb_get_configs()
 *
 * Handle the JSON stream with configuration info (instance use details).
 */
static bb_configs_t *
_bb_get_configs(int *num_ent, bb_state_t *state_ptr, uint32_t timeout)
{
	bb_configs_t *ents = NULL;
	json_object *j;
	json_object_iter iter;
	int status = 0;
	DEF_TIMERS;
	char *resp_msg;
	char **script_argv;

	script_argv = xmalloc(sizeof(char *) * 10);	/* NULL terminated */
	script_argv[0] = xstrdup("dw_wlm_cli");
	script_argv[1] = xstrdup("--function");
	script_argv[2] = xstrdup("show_configurations");

	START_TIMER;
	resp_msg = bb_run_script("show_configurations",
				 state_ptr->bb_config.get_sys_state,
				 script_argv, timeout, &status);
	END_TIMER;
	if (bb_state.bb_config.debug_flag)
		debug("%s: show_configurations ran for %s", __func__, TIME_STR);
	_log_script_argv(script_argv, resp_msg);
	_free_script_argv(script_argv);
#if 0
	if (!WIFEXITED(status) || (WEXITSTATUS(status) != 0)) {
#else
//FIXME: Cray bug: API returning error if no configurations, use above code when fixed
	if ((!WIFEXITED(status) || (WEXITSTATUS(status) != 0)) &&
	    (!resp_msg || (resp_msg[0] != '{'))) {
#endif
		trigger_burst_buffer();
		error("%s: show_configurations status:%u response:%s",
		      __func__, status, resp_msg);
	}
	if (resp_msg == NULL) {
		info("%s: %s returned no configurations",
		     __func__, state_ptr->bb_config.get_sys_state);
		return ents;
	}


	_python2json(resp_msg);
	j = json_tokener_parse(resp_msg);
	if (j == NULL) {
		error("%s: json parser failed on %s", __func__, resp_msg);
		xfree(resp_msg);
		return ents;
	}
	xfree(resp_msg);

	json_object_object_foreachC(j, iter) {
		if (ents) {
			error("%s: Multiple configuration objects", __func__);
			break;
		}
		ents = _json_parse_configs_array(j, iter.key, num_ent);
	}
	json_object_put(j);	/* Frees json memory */

	return ents;
}

/* _bb_get_instances()
 *
 * Handle the JSON stream with instance info (resource reservations).
 */
static bb_instances_t *
_bb_get_instances(int *num_ent, bb_state_t *state_ptr, uint32_t timeout)
{
	bb_instances_t *ents = NULL;
	json_object *j;
	json_object_iter iter;
	int status = 0;
	DEF_TIMERS;
	char *resp_msg;
	char **script_argv;

	script_argv = xmalloc(sizeof(char *) * 10);	/* NULL terminated */
	script_argv[0] = xstrdup("dw_wlm_cli");
	script_argv[1] = xstrdup("--function");
	script_argv[2] = xstrdup("show_instances");

	START_TIMER;
	resp_msg = bb_run_script("show_instances",
				 state_ptr->bb_config.get_sys_state,
				 script_argv, timeout, &status);
	END_TIMER;
	if (bb_state.bb_config.debug_flag)
		debug("%s: show_instances ran for %s", __func__, TIME_STR);
	_log_script_argv(script_argv, resp_msg);
	_free_script_argv(script_argv);
#if 0
	if (!WIFEXITED(status) || (WEXITSTATUS(status) != 0)) {
#else
//FIXME: Cray bug: API returning error if no instances, use above code when fixed
	if ((!WIFEXITED(status) || (WEXITSTATUS(status) != 0)) &&
	    (!resp_msg || (resp_msg[0] != '{'))) {
#endif
		trigger_burst_buffer();
		error("%s: show_instances status:%u response:%s",
		      __func__, status, resp_msg);
	}
	if (resp_msg == NULL) {
		info("%s: %s returned no instances",
		     __func__, state_ptr->bb_config.get_sys_state);
		return ents;
	}

	_python2json(resp_msg);
	j = json_tokener_parse(resp_msg);
	if (j == NULL) {
		error("%s: json parser failed on %s", __func__, resp_msg);
		xfree(resp_msg);
		return ents;
	}
	xfree(resp_msg);

	json_object_object_foreachC(j, iter) {
		if (ents) {
			error("%s: Multiple instance objects", __func__);
			break;
		}
		ents = _json_parse_instances_array(j, iter.key, num_ent);
	}
	json_object_put(j);	/* Frees json memory */

	return ents;
}

/* _bb_get_pools()
 *
 * Handle the JSON stream with resource pool info (available resource type).
 */
static bb_pools_t *
_bb_get_pools(int *num_ent, bb_state_t *state_ptr, uint32_t timeout)
{
	bb_pools_t *ents = NULL;
	json_object *j;
	json_object_iter iter;
	int status = 0;
	DEF_TIMERS;
	char *resp_msg;
	char **script_argv;

	script_argv = xmalloc(sizeof(char *) * 10);	/* NULL terminated */
	script_argv[0] = xstrdup("dw_wlm_cli");
	script_argv[1] = xstrdup("--function");
	script_argv[2] = xstrdup("pools");

	START_TIMER;
	resp_msg = bb_run_script("pools",
				 state_ptr->bb_config.get_sys_state,
				 script_argv, timeout, &status);
	END_TIMER;
	if (bb_state.bb_config.debug_flag) {
		/* Only log pools data if different to limit volume of logs */
		static uint32_t last_csum = 0;
		uint32_t i, resp_csum = 0;
		debug("%s: pools ran for %s", __func__, TIME_STR);
		for (i = 0; resp_msg[i]; i++)
			resp_csum += ((i * resp_msg[i]) % 1000000);
		if (last_csum != resp_csum)
			_log_script_argv(script_argv, resp_msg);
		last_csum = resp_csum;
	}
	_free_script_argv(script_argv);
	if (!WIFEXITED(status) || (WEXITSTATUS(status) != 0)) {
		trigger_burst_buffer();
		error("%s: pools status:%u response:%s",
		      __func__, status, resp_msg);
	}
	if (resp_msg == NULL) {
		error("%s: %s returned no pools",
		      __func__, state_ptr->bb_config.get_sys_state);
		return ents;
	}

	_python2json(resp_msg);
	j = json_tokener_parse(resp_msg);
	if (j == NULL) {
		error("%s: json parser failed on %s", __func__, resp_msg);
		xfree(resp_msg);
		return ents;
	}
	xfree(resp_msg);

	json_object_object_foreachC(j, iter) {
		if (ents) {
			error("%s: Multiple pool objects", __func__);
			break;
		}
		ents = _json_parse_pools_array(j, iter.key, num_ent);
	}
	json_object_put(j);	/* Frees json memory */

	return ents;
}

static bb_sessions_t *
_bb_get_sessions(int *num_ent, bb_state_t *state_ptr, uint32_t timeout)
{
	bb_sessions_t *ents = NULL;
	json_object *j;
	json_object_iter iter;
	int status = 0;
	DEF_TIMERS;
	char *resp_msg;
	char **script_argv;

	script_argv = xmalloc(sizeof(char *) * 10);	/* NULL terminated */
	script_argv[0] = xstrdup("dw_wlm_cli");
	script_argv[1] = xstrdup("--function");
	script_argv[2] = xstrdup("show_sessions");

	START_TIMER;
	resp_msg = bb_run_script("show_sessions",
				 state_ptr->bb_config.get_sys_state,
				 script_argv, timeout, &status);
	END_TIMER;
	if (bb_state.bb_config.debug_flag)
		debug("%s: show_sessions ran for %s", __func__, TIME_STR);
	_log_script_argv(script_argv, resp_msg);
	_free_script_argv(script_argv);
#if 0
	if (!WIFEXITED(status) || (WEXITSTATUS(status) != 0)) {
#else
//FIXME: Cray bug: API returning error if no sessions, use above code when fixed
	if ((!WIFEXITED(status) || (WEXITSTATUS(status) != 0)) &&
	    (!resp_msg || (resp_msg[0] != '{'))) {
#endif
		trigger_burst_buffer();
		error("%s: show_sessions status:%u response:%s",
		      __func__, status, resp_msg);
	}
	if (resp_msg == NULL) {
		info("%s: %s returned no sessions",
		     __func__, state_ptr->bb_config.get_sys_state);
		_free_script_argv(script_argv);
		return ents;
	}

	_python2json(resp_msg);
	j = json_tokener_parse(resp_msg);
	if (j == NULL) {
		error("%s: json parser failed on %s", __func__, resp_msg);
		xfree(resp_msg);
		return ents;
	}
	xfree(resp_msg);

	json_object_object_foreachC(j, iter) {
		if (ents) {
			error("%s: Multiple session objects", __func__);
			break;
		}
		ents = _json_parse_sessions_array(j, iter.key, num_ent);
	}
	json_object_put(j);	/* Frees json memory */

	return ents;
}

/* _bb_free_configs()
 */
static void
_bb_free_configs(bb_configs_t *ents, int num_ent)
{
	xfree(ents);
}

/* _bb_free_instances()
 */
static void
_bb_free_instances(bb_instances_t *ents, int num_ent)
{
	xfree(ents);
}

/* _bb_free_pools()
 */
static void
_bb_free_pools(bb_pools_t *ents, int num_ent)
{
	int i;

	for (i = 0; i < num_ent; i++) {
		xfree(ents[i].id);
		xfree(ents[i].units);
	}

	xfree(ents);
}

/* _bb_free_sessions()
 */
static void
_bb_free_sessions(bb_sessions_t *ents, int num_ent)
{
	int i;

	for (i = 0; i < num_ent; i++) {
		xfree(ents[i].token);
	}

	xfree(ents);
}

/* _json_parse_configs_array()
 */
static bb_configs_t *
_json_parse_configs_array(json_object *jobj, char *key, int *num)
{
	json_object *jarray;
	int i;
	json_object *jvalue;
	bb_configs_t *ents;

	jarray = jobj;
	json_object_object_get_ex(jobj, key, &jarray);

	*num = json_object_array_length(jarray);
	ents = xmalloc(*num * sizeof(bb_configs_t));

	for (i = 0; i < *num; i++) {
		jvalue = json_object_array_get_idx(jarray, i);
		_json_parse_configs_object(jvalue, &ents[i]);
	}

	return ents;
}

/* _json_parse_instances_array()
 */
static bb_instances_t *
_json_parse_instances_array(json_object *jobj, char *key, int *num)
{
	json_object *jarray;
	int i;
	json_object *jvalue;
	bb_instances_t *ents;

	jarray = jobj;
	json_object_object_get_ex(jobj, key, &jarray);

	*num = json_object_array_length(jarray);
	ents = xmalloc(*num * sizeof(bb_instances_t));

	for (i = 0; i < *num; i++) {
		jvalue = json_object_array_get_idx(jarray, i);
		_json_parse_instances_object(jvalue, &ents[i]);
	}

	return ents;
}

/* _json_parse_pools_array()
 */
static bb_pools_t *
_json_parse_pools_array(json_object *jobj, char *key, int *num)
{
	json_object *jarray;
	int i;
	json_object *jvalue;
	bb_pools_t *ents;

	jarray = jobj;
	json_object_object_get_ex(jobj, key, &jarray);

	*num = json_object_array_length(jarray);
	ents = xmalloc(*num * sizeof(bb_pools_t));

	for (i = 0; i < *num; i++) {
		jvalue = json_object_array_get_idx(jarray, i);
		_json_parse_pools_object(jvalue, &ents[i]);
	}

	return ents;
}

/* _json_parse_sessions_array()
 */
static bb_sessions_t *
_json_parse_sessions_array(json_object *jobj, char *key, int *num)
{
	json_object *jarray;
	int i;
	json_object *jvalue;
	bb_sessions_t *ents;

	jarray = jobj;
	json_object_object_get_ex(jobj, key, &jarray);

	*num = json_object_array_length(jarray);
	ents = xmalloc(*num * sizeof(bb_sessions_t));

	for (i = 0; i < *num; i++) {
		jvalue = json_object_array_get_idx(jarray, i);
		_json_parse_sessions_object(jvalue, &ents[i]);
	}

	return ents;
}

/* Parse "links" object in the "configuration" object */
static void
_parse_config_links(json_object *instance, bb_configs_t *ent)
{
	enum json_type type;
	struct json_object_iter iter;
	int x;

	json_object_object_foreachC(instance, iter) {
		type = json_object_get_type(iter.val);
		switch (type) {
		case json_type_int:
			x = json_object_get_int64(iter.val);
			if (!xstrcmp(iter.key, "instance"))
				ent->instance = x;
			break;
		default:
			break;
		}
	}
}

/* _json_parse_configs_object()
 */
static void
_json_parse_configs_object(json_object *jobj, bb_configs_t *ent)
{
	enum json_type type;
	struct json_object_iter iter;
	int64_t x;

	json_object_object_foreachC(jobj, iter) {
		type = json_object_get_type(iter.val);
		switch (type) {
		case json_type_object:
			if (xstrcmp(iter.key, "links") == 0)
				_parse_config_links(iter.val, ent);
			break;
		case json_type_int:
			x = json_object_get_int64(iter.val);
			if (xstrcmp(iter.key, "id") == 0) {
				ent->id = x;
			}
			break;
		default:
			break;
		}
	}
}

/* Parse "capacity" object in the "instance" object */
static void
_parse_instance_capacity(json_object *instance, bb_instances_t *ent)
{
	enum json_type type;
	struct json_object_iter iter;
	int64_t x;

	json_object_object_foreachC(instance, iter) {
		type = json_object_get_type(iter.val);
		switch (type) {
		case json_type_int:
			x = json_object_get_int64(iter.val);
			if (!xstrcmp(iter.key, "bytes"))
				ent->bytes = x;
			break;
		default:
			break;
		}
	}
}

/* Parse "links" object in the "instance" object */
static void
_parse_instance_links(json_object *instance, bb_instances_t *ent)
{
	enum json_type type;
	struct json_object_iter iter;
	int64_t x;

	json_object_object_foreachC(instance, iter) {
		type = json_object_get_type(iter.val);
		switch (type) {
		case json_type_int:
			x = json_object_get_int64(iter.val);
			if (!xstrcmp(iter.key, "session"))
				ent->session = x;
			break;
		default:
			break;
		}
	}
}

/* _json_parse_instances_object()
 */
static void
_json_parse_instances_object(json_object *jobj, bb_instances_t *ent)
{
	enum json_type type;
	struct json_object_iter iter;
	int64_t x;

	json_object_object_foreachC(jobj, iter) {
		type = json_object_get_type(iter.val);
		switch (type) {
		case json_type_object:
			if (xstrcmp(iter.key, "capacity") == 0)
				_parse_instance_capacity(iter.val, ent);
			else if (xstrcmp(iter.key, "links") == 0)
				_parse_instance_links(iter.val, ent);
			break;
		case json_type_int:
			x = json_object_get_int64(iter.val);
			if (xstrcmp(iter.key, "id") == 0) {
				ent->id = x;
			}
			break;
		default:
			break;
		}
	}
}

/* _json_parse_pools_object()
 */
static void
_json_parse_pools_object(json_object *jobj, bb_pools_t *ent)
{
	enum json_type type;
	struct json_object_iter iter;
	int64_t x;
	const char *p;

	json_object_object_foreachC(jobj, iter) {
		type = json_object_get_type(iter.val);
		switch (type) {
		case json_type_int:
			x = json_object_get_int64(iter.val);
			if (xstrcmp(iter.key, "granularity") == 0) {
				ent->granularity = x;
			} else if (xstrcmp(iter.key, "quantity") == 0) {
				ent->quantity = x;
			} else if (xstrcmp(iter.key, "free") == 0) {
				ent->free = x;
			}
			break;
		case json_type_string:
			p = json_object_get_string(iter.val);
			if (xstrcmp(iter.key, "id") == 0) {
				ent->id = xstrdup(p);
			} else if (xstrcmp(iter.key, "units") == 0) {
				ent->units = xstrdup(p);
			}
			break;
		default:
			break;
		}
	}
}

/* _json_parse_session_object()
 */
static void
_json_parse_sessions_object(json_object *jobj, bb_sessions_t *ent)
{
	enum json_type type;
	struct json_object_iter iter;
	int64_t x;
	const char *p;

	json_object_object_foreachC(jobj, iter) {
		type = json_object_get_type(iter.val);
		switch (type) {
		case json_type_int:
			x = json_object_get_int64(iter.val);
			if (xstrcmp(iter.key, "created") == 0) {
				ent->created = x;
			} else if (xstrcmp(iter.key, "id") == 0) {
				ent->id = x;
			} else if (xstrcmp(iter.key, "owner") == 0) {
				ent->user_id = x;
			}
			break;
		case json_type_string:
			p = json_object_get_string(iter.val);
			if (xstrcmp(iter.key, "token") == 0) {
				ent->token = xstrdup(p);
			}
		default:
			break;
		}
	}
}

/*
 * Translate a burst buffer string to it's equivalent TRES string
 * (e.g. "cray:2G,generic:4M" -> "1004=2048,1005=4")
 * Caller must xfree the return value
 */
extern char *bb_p_xlate_bb_2_tres_str(char *burst_buffer)
{
	char *save_ptr = NULL, *sep, *tmp, *tok;
	char *result = NULL;
	uint64_t size, total = 0;

	if (!burst_buffer || (bb_state.tres_id < 1))
		return result;

	tmp = xstrdup(burst_buffer);
	tok = strtok_r(tmp, ",", &save_ptr);
	while (tok) {
		sep = strchr(tok, ':');
		if (sep) {
			if (!xstrncmp(tok, "cray:", 5))
				tok += 5;
			else
				tok = NULL;
		}

		if (tok) {
			uint64_t mb_xlate = 1024 * 1024;
			size = bb_get_size_num(tok,
					       bb_state.bb_config.granularity);
			total += (size + mb_xlate - 1) / mb_xlate;
		}

		tok = strtok_r(NULL, ",", &save_ptr);
	}
	xfree(tmp);

	if (total)
		xstrfmtcat(result, "%d=%"PRIu64, bb_state.tres_id, total);

	return result;
}<|MERGE_RESOLUTION|>--- conflicted
+++ resolved
@@ -3197,11 +3197,7 @@
 	dw_cli_path = xstrdup(bb_state.bb_config.get_sys_state);
 	slurm_mutex_unlock(&bb_state.bb_mutex);
 
-<<<<<<< HEAD
 	/* Standard file location for job arrays */
-=======
-	/* Standard file location for job arrays, version 16.05+ */
->>>>>>> 57ab5343
 	if ((job_ptr->array_task_id != NO_VAL) &&
 	    (job_ptr->array_job_id != job_ptr->job_id)) {
 		hash_inx = job_ptr->array_job_id % 10;
@@ -3218,14 +3214,7 @@
 		} else {
 			xfree(hash_dir);
 		}
-<<<<<<< HEAD
 	} else {
-=======
-	}
-	/* Standard file location for all regular jobs and
-	 * job arrays in versions 14.11 & 15.08 */
-	if (fd < 0) {
->>>>>>> 57ab5343
 		hash_inx = job_ptr->job_id % 10;
 		xstrfmtcat(hash_dir, "%s/hash.%d", state_save_loc, hash_inx);
 		(void) mkdir(hash_dir, 0700);
@@ -3279,10 +3268,7 @@
 		xstrfmtcat(hash_dir, "%s/hash.%d", state_save_loc, hash_inx);
 		(void) mkdir(hash_dir, 0700);
 		xstrfmtcat(job_dir, "%s/job.%u", hash_dir, job_ptr->job_id);
-<<<<<<< HEAD
-=======
 		xfree(hash_dir);
->>>>>>> 57ab5343
 		(void) mkdir(job_dir, 0700);
 		xstrfmtcat(task_script_file, "%s/script", job_dir);
 		if ((link(script_file, task_script_file) != 0) &&
