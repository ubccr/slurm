--- conflicted
+++ resolved
@@ -365,13 +365,10 @@
 	  "Invalid GRES specification (with and without type identification)" },
 	{ ESLURM_REBOOT_IN_PROGRESS,
 	  "Reboot already in progress" },
-<<<<<<< HEAD
+	{ ESLURM_MULTI_KNL_CONSTRAINT,
+	  "Multiple KNL NUMA and/or MCDRAM constraints require use of a heterogeneous job" },
 	{ ESLURM_UNSUPPORTED_GRES,
 	  "Requested GRES option unsupported by configured SelectType plugin" },
-=======
-	{ ESLURM_MULTI_KNL_CONSTRAINT,
-	  "Multiple KNL NUMA and/or MCDRAM constraints require use of a heterogeneous job" },
->>>>>>> 18c6dd16
 
 	/* slurmd error codes */
 	{ ESLRUMD_PIPE_ERROR_ON_TASK_SPAWN,
