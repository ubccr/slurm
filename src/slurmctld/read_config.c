/*****************************************************************************\
 *  read_config.c - read the overall slurm configuration file
 *****************************************************************************
 *  Copyright (C) 2002-2007 The Regents of the University of California.
 *  Copyright (C) 2008-2010 Lawrence Livermore National Security.
 *  Portions Copyright (C) 2010-2016 SchedMD <http://www.schedmd.com>.
 *  Produced at Lawrence Livermore National Laboratory (cf, DISCLAIMER).
 *  Written by Morris Jette <jette1@llnl.gov>.
 *  CODE-OCEC-09-009. All rights reserved.
 *
 *  This file is part of SLURM, a resource management program.
 *  For details, see <http://slurm.schedmd.com/>.
 *  Please also read the included file: DISCLAIMER.
 *
 *  SLURM is free software; you can redistribute it and/or modify it under
 *  the terms of the GNU General Public License as published by the Free
 *  Software Foundation; either version 2 of the License, or (at your option)
 *  any later version.
 *
 *  In addition, as a special exception, the copyright holders give permission
 *  to link the code of portions of this program with the OpenSSL library under
 *  certain conditions as described in each individual source file, and
 *  distribute linked combinations including the two. You must obey the GNU
 *  General Public License in all respects for all of the code used other than
 *  OpenSSL. If you modify file(s) with this exception, you may extend this
 *  exception to your version of the file(s), but you are not obligated to do
 *  so. If you do not wish to do so, delete this exception statement from your
 *  version.  If you delete this exception statement from all source files in
 *  the program, then also delete it here.
 *
 *  SLURM is distributed in the hope that it will be useful, but WITHOUT ANY
 *  WARRANTY; without even the implied warranty of MERCHANTABILITY or FITNESS
 *  FOR A PARTICULAR PURPOSE.  See the GNU General Public License for more
 *  details.
 *
 *  You should have received a copy of the GNU General Public License along
 *  with SLURM; if not, write to the Free Software Foundation, Inc.,
 *  51 Franklin Street, Fifth Floor, Boston, MA 02110-1301  USA.
\*****************************************************************************/

#include "config.h"

#include <ctype.h>
#include <errno.h>
#include <fcntl.h>
#include <stdio.h>
#include <stdlib.h>
#include <string.h>
#include <syslog.h>
#include <sys/stat.h>
#include <sys/types.h>
#include <time.h>
#include <unistd.h>

#include "src/common/assoc_mgr.h"
#include "src/common/cpu_frequency.h"
#include "src/common/gres.h"
#include "src/common/hostlist.h"
#include "src/common/layouts_mgr.h"
#include "src/common/list.h"
#include "src/common/macros.h"
#include "src/common/node_features.h"
#include "src/common/node_select.h"
#include "src/common/power.h"
#include "src/common/read_config.h"
#include "src/common/slurm_jobcomp.h"
#include "src/common/slurm_mcs.h"
#include "src/common/slurm_topology.h"
#include "src/common/slurm_rlimits_info.h"
#include "src/common/slurm_route.h"
#include "src/common/strnatcmp.h"
#include "src/common/switch.h"
#include "src/common/xstring.h"

#include "src/slurmctld/acct_policy.h"
#include "src/slurmctld/burst_buffer.h"
#include "src/slurmctld/fed_mgr.h"
#include "src/slurmctld/front_end.h"
#include "src/slurmctld/gang.h"
#include "src/slurmctld/job_scheduler.h"
#include "src/slurmctld/job_submit.h"
#include "src/slurmctld/licenses.h"
#include "src/slurmctld/locks.h"
#include "src/slurmctld/node_scheduler.h"
#include "src/slurmctld/port_mgr.h"
#include "src/slurmctld/preempt.h"
#include "src/slurmctld/proc_req.h"
#include "src/slurmctld/read_config.h"
#include "src/slurmctld/reservation.h"
#include "src/slurmctld/sched_plugin.h"
#include "src/slurmctld/slurmctld.h"
#include "src/slurmctld/srun_comm.h"
#include "src/slurmctld/trigger_mgr.h"

#define FEATURE_MAGIC	0x34dfd8b5

/* Global variables */
List active_feature_list;	/* list of currently active features_records */
List avail_feature_list;	/* list of available features_records */
bool slurmctld_init_db = 1;

static void _acct_restore_active_jobs(void);
static void _add_config_feature(List feature_list, char *feature,
				bitstr_t *node_bitmap);
static void _add_config_feature_inx(List feature_list, char *feature,
				    int node_inx);
static int  _build_bitmaps(void);
static void _build_bitmaps_pre_select(void);
static void _gres_reconfig(bool reconfig);
static int  _init_all_slurm_conf(void);
static void _list_delete_feature(void *feature_entry);
static int  _preserve_select_type_param(slurm_ctl_conf_t * ctl_conf_ptr,
					uint16_t old_select_type_p);
static int  _preserve_plugins(slurm_ctl_conf_t * ctl_conf_ptr,
			      char *old_auth_type, char *old_checkpoint_type,
			      char *old_crypto_type, char *old_sched_type,
			      char *old_select_type, char *old_switch_type,
			      char *old_bb_type);
static void _purge_old_node_state(struct node_record *old_node_table_ptr,
				int old_node_record_count);
static void _purge_old_part_state(List old_part_list, char *old_def_part_name);
static int  _restore_job_dependencies(void);
static int  _restore_node_state(int recover,
				struct node_record *old_node_table_ptr,
				int old_node_record_count);
static int  _restore_part_state(List old_part_list, char *old_def_part_name,
				uint16_t flags);
static void _stat_slurm_dirs(void);
static int  _sync_nodes_to_comp_job(void);
static int  _sync_nodes_to_jobs(bool reconfig);
static int  _sync_nodes_to_active_job(struct job_record *job_ptr);
static void _sync_nodes_to_suspended_job(struct job_record *job_ptr);
static void _sync_part_prio(void);
static int  _update_preempt(uint16_t old_enable_preempt);
static int _compare_hostnames(struct node_record *old_node_table,
							  int old_node_count,
							  struct node_record *node_table,
							  int node_count);


/* Verify that Slurm directories are secure, not world writable */
static void _stat_slurm_dirs(void)
{
	struct stat stat_buf;
	char *problem_dir = NULL;

	if ((stat(slurmctld_conf.plugindir, &stat_buf) == 0) &&
	    (stat_buf.st_mode & S_IWOTH)) {
		problem_dir = "PluginDir";
	}
	if ((stat(slurmctld_conf.plugstack, &stat_buf) == 0) &&
	    (stat_buf.st_mode & S_IWOTH)) {
		problem_dir = "PlugStack";
	}
	if ((stat(slurmctld_conf.slurmd_spooldir, &stat_buf) == 0) &&
	    (stat_buf.st_mode & S_IWOTH)) {
		problem_dir = "SlurmdSpoolDir";
	}
	if ((stat(slurmctld_conf.state_save_location, &stat_buf) == 0) &&
	    (stat_buf.st_mode & S_IWOTH)) {
		problem_dir = "StateSaveLocation";
	}

	if (problem_dir) {
		error("################################################");
		error("###       SEVERE SECURITY VULERABILTY        ###");
		error("### %s DIRECTORY IS WORLD WRITABLE ###", problem_dir);
		error("###         CORRECT FILE PERMISSIONS         ###");
		error("################################################");
	}
}

/*
 * _reorder_nodes_by_name - order node table in ascending order of name
 */
static void _reorder_nodes_by_name(void)
{
	struct node_record *node_ptr, *node_ptr2;
	int i, j, min_inx;

	/* Now we need to sort the node records */
	for (i = 0; i < node_record_count; i++) {
		min_inx = i;
		for (j = i + 1; j < node_record_count; j++) {
			if (strnatcmp(node_record_table_ptr[j].name,
				      node_record_table_ptr[min_inx].name) < 0)
				min_inx = j;
		}

		if (min_inx != i) {	/* swap records */
			struct node_record node_record_tmp;

			j = sizeof(struct node_record);
			node_ptr  = node_record_table_ptr + i;
			node_ptr2 = node_record_table_ptr + min_inx;

			memcpy(&node_record_tmp, node_ptr, j);
			memcpy(node_ptr, node_ptr2, j);
			memcpy(node_ptr2, &node_record_tmp, j);
		}
	}

#if _DEBUG
	/* Log the results */
	for (i=0, node_ptr = node_record_table_ptr; i < node_record_count;
	     i++, node_ptr++) {
		info("node_rank[%d]: %s", i, node_ptr->name);
	}
#endif
}

/*
 * _reorder_nodes_by_rank - order node table in ascending order of node_rank
 * This depends on the TopologyPlugin and/or SelectPlugin, which may generate
 * such a ranking.
 */
static void _reorder_nodes_by_rank(void)
{
	struct node_record *node_ptr, *node_ptr2;
	int i, j, min_inx;
	uint32_t min_val;

	/* Now we need to sort the node records */
	for (i = 0; i < node_record_count; i++) {
		min_val = node_record_table_ptr[i].node_rank;
		min_inx = i;
		for (j = i + 1; j < node_record_count; j++) {
			if (node_record_table_ptr[j].node_rank < min_val) {
				min_val = node_record_table_ptr[j].node_rank;
				min_inx = j;
			}
		}

		if (min_inx != i) {	/* swap records */
			struct node_record node_record_tmp;

			j = sizeof(struct node_record);
			node_ptr  = node_record_table_ptr + i;
			node_ptr2 = node_record_table_ptr + min_inx;

			memcpy(&node_record_tmp, node_ptr, j);
			memcpy(node_ptr, node_ptr2, j);
			memcpy(node_ptr2, &node_record_tmp, j);
		}
	}

#if _DEBUG
	/* Log the results */
	for (i=0, node_ptr = node_record_table_ptr; i < node_record_count;
	     i++, node_ptr++) {
		info("node_rank[%u]: %s", node_ptr->node_rank, node_ptr->name);
	}
#endif
}


/*
 * _build_bitmaps_pre_select - recover some state for jobs and nodes prior to
 *	calling the select_* functions
 */
static void _build_bitmaps_pre_select(void)
{
	struct config_record *config_ptr;
	struct part_record   *part_ptr;
	struct node_record   *node_ptr;
	ListIterator config_iterator, part_iterator;
	int i;

	/* scan partition table and identify nodes in each */
	part_iterator = list_iterator_create(part_list);
	while ((part_ptr = (struct part_record *) list_next(part_iterator))) {
		if (build_part_bitmap(part_ptr) == ESLURM_INVALID_NODE_NAME)
			fatal("Invalid node names in partition %s",
					part_ptr->name);
	}
	list_iterator_destroy(part_iterator);

	/* initialize the configuration bitmaps */
	config_iterator = list_iterator_create(config_list);
	while ((config_ptr = (struct config_record *)
				      list_next(config_iterator))) {
		FREE_NULL_BITMAP(config_ptr->node_bitmap);
		config_ptr->node_bitmap =
		    (bitstr_t *) bit_alloc(node_record_count);
	}
	list_iterator_destroy(config_iterator);


	for (i = 0, node_ptr = node_record_table_ptr;
	     i < node_record_count; i++, node_ptr++) {
		if (node_ptr->config_ptr)
			bit_set(node_ptr->config_ptr->node_bitmap, i);
	}

	return;
}

static int _reset_node_bitmaps(void *x, void *arg)
{
	struct config_record *config_ptr = (struct config_record *) x;

	FREE_NULL_BITMAP(config_ptr->node_bitmap);
	config_ptr->node_bitmap = (bitstr_t *) bit_alloc(node_record_count);

	return 0;
}

static int _set_share_node_bitmap(void *x, void *arg)
{
	bitstr_t *tmp_bits;
	struct job_record *job_ptr = (struct job_record *) x;

	if (!IS_JOB_RUNNING(job_ptr) ||
	    (job_ptr->node_bitmap == NULL)        ||
	    (job_ptr->details     == NULL)        ||
	    (job_ptr->details->share_res != 0))
		return 0;

	tmp_bits = bit_copy(job_ptr->node_bitmap);
	bit_not(tmp_bits);
	bit_and(share_node_bitmap, tmp_bits);
	FREE_NULL_BITMAP(tmp_bits);

	return 0;
}
/*
 * _build_bitmaps - build node bitmaps to define which nodes are in which
 *    1) partition  2) configuration record  3) up state  4) idle state
 *    also sets values of total_nodes and total_cpus for every partition.
 * RET 0 if no error, errno otherwise
 * Note: Operates on common variables, no arguments
 *	node_record_count - number of nodes in the system
 *	node_record_table_ptr - pointer to global node table
 *	part_list - pointer to global partition list
 */
static int _build_bitmaps(void)
{
	int i, error_code = SLURM_SUCCESS;
<<<<<<< HEAD
	struct node_record *node_ptr;
=======
	struct job_record    *job_ptr;
	struct node_record   *node_ptr;
	ListIterator job_iterator;
>>>>>>> 9702ec22

	last_node_update = time(NULL);
	last_part_update = time(NULL);

	/* initialize the idle and up bitmaps */
	FREE_NULL_BITMAP(avail_node_bitmap);
	FREE_NULL_BITMAP(cg_node_bitmap);
	FREE_NULL_BITMAP(idle_node_bitmap);
	FREE_NULL_BITMAP(power_node_bitmap);
	FREE_NULL_BITMAP(share_node_bitmap);
	FREE_NULL_BITMAP(up_node_bitmap);
	avail_node_bitmap = (bitstr_t *) bit_alloc(node_record_count);
	cg_node_bitmap    = (bitstr_t *) bit_alloc(node_record_count);
	idle_node_bitmap  = (bitstr_t *) bit_alloc(node_record_count);
	power_node_bitmap = (bitstr_t *) bit_alloc(node_record_count);
	share_node_bitmap = (bitstr_t *) bit_alloc(node_record_count);
	up_node_bitmap    = (bitstr_t *) bit_alloc(node_record_count);

<<<<<<< HEAD
	/* initialize the configuration bitmaps */
	list_for_each(config_list, _reset_node_bitmaps, NULL);

=======
>>>>>>> 9702ec22
	/* Set all bits, all nodes initially available for sharing */
	bit_set_all(share_node_bitmap);

	/* identify all nodes non-sharable due to non-sharing jobs */
	list_for_each(job_list, _set_share_node_bitmap, NULL);

	/* scan all nodes and identify which are up, idle and
	 * their configuration, resync DRAINED vs. DRAINING state */
	for (i = 0, node_ptr = node_record_table_ptr;
	     i < node_record_count; i++, node_ptr++) {
		uint32_t drain_flag, job_cnt;

		if (node_ptr->name[0] == '\0')
			continue;	/* defunct */
		drain_flag = IS_NODE_DRAIN(node_ptr) |
			     IS_NODE_FAIL(node_ptr);
		job_cnt = node_ptr->run_job_cnt + node_ptr->comp_job_cnt;

		if ((IS_NODE_IDLE(node_ptr) && (job_cnt == 0)) ||
		    IS_NODE_DOWN(node_ptr))
			bit_set(idle_node_bitmap, i);
		if (IS_NODE_COMPLETING(node_ptr))
			bit_set(cg_node_bitmap, i);
		if (IS_NODE_IDLE(node_ptr) || IS_NODE_ALLOCATED(node_ptr)) {
			if ((drain_flag == 0) &&
			    (!IS_NODE_NO_RESPOND(node_ptr)))
				bit_set(avail_node_bitmap, i);
			bit_set(up_node_bitmap, i);
		}
		if (IS_NODE_POWER_SAVE(node_ptr))
			bit_set(power_node_bitmap, i);
	}

	return error_code;
}


/*
 * _init_all_slurm_conf - initialize or re-initialize the slurm
 *	configuration values.
 * RET 0 if no error, otherwise an error code.
 * NOTE: We leave the job table intact
 * NOTE: Operates on common variables, no arguments
 */
static int _init_all_slurm_conf(void)
{
	int error_code;
	char *conf_name = xstrdup(slurmctld_conf.slurm_conf);

	slurm_conf_reinit(conf_name);
	xfree(conf_name);

	if ((error_code = init_node_conf()))
		return error_code;

	if ((error_code = init_part_conf()))
		return error_code;

	if ((error_code = init_job_conf()))
		return error_code;

	return 0;
}

static int _handle_downnodes_line(slurm_conf_downnodes_t *down)
{
	int error_code = 0;
	struct node_record *node_rec = NULL;
	hostlist_t alias_list = NULL;
	char *alias = NULL;
	int state_val = NODE_STATE_DOWN;

	if (down->state != NULL) {
		state_val = state_str2int(down->state, down->nodenames);
		if (state_val == NO_VAL) {
			error("Invalid State \"%s\"", down->state);
			goto cleanup;
		}
	}

	if ((alias_list = hostlist_create(down->nodenames)) == NULL) {
		error("Unable to create NodeName list from %s",
		      down->nodenames);
		error_code = errno;
		goto cleanup;
	}

	while ((alias = hostlist_shift(alias_list))) {
		node_rec = find_node_record(alias);
		if (node_rec == NULL) {
			error("DownNode \"%s\" does not exist!", alias);
			free(alias);
			continue;
		}

		if ((state_val != NO_VAL) &&
		    (state_val != NODE_STATE_UNKNOWN))
			node_rec->node_state = state_val;
		if (down->reason) {
			xfree(node_rec->reason);
			node_rec->reason = xstrdup(down->reason);
			node_rec->reason_time = time(NULL);
			node_rec->reason_uid = getuid();
		}
		free(alias);
	}

cleanup:
	if (alias_list)
		hostlist_destroy(alias_list);
	return error_code;
}

static void _handle_all_downnodes(void)
{
	slurm_conf_downnodes_t *ptr, **ptr_array;
	int count;
	int i;

	count = slurm_conf_downnodes_array(&ptr_array);
	if (count == 0) {
		debug("No DownNodes");
		return;
	}

	for (i = 0; i < count; i++) {
		ptr = ptr_array[i];

		_handle_downnodes_line(ptr);
	}
}

/*
 * _build_all_nodeline_info - get a array of slurm_conf_node_t structures
 *	from the slurm.conf reader, build table, and set values
 * RET 0 if no error, error code otherwise
 * Note: Operates on common variables
 *	default_node_record - default node configuration values
 */
static int _build_all_nodeline_info(void)
{
	int rc;

	/* Load the node table here */
	rc = build_all_nodeline_info(false, slurmctld_tres_cnt);
	rc = MAX(build_all_frontend_info(false), rc);

	/* Now perform operations on the node table as needed by slurmctld */
#ifdef HAVE_BG
{
	slurm_ctl_conf_t *conf = slurm_conf_lock();
	char *node_000 = NULL;
	struct node_record *node_rec = NULL;
	if (conf->node_prefix)
		node_000 = xstrdup(conf->node_prefix);
	slurm_conf_unlock();
#if (SYSTEM_DIMENSIONS == 3)
	xstrcat(node_000, "000");
#endif
#if (SYSTEM_DIMENSIONS == 4)
	xstrcat(node_000, "0000");
#endif
#if (SYSTEM_DIMENSIONS == 5)
	xstrcat(node_000, "00000");
#endif
	node_rec = find_node_record(node_000);
	if (node_rec == NULL)
		info("WARNING: No node %s configured", node_000);
	xfree(node_000);
}
#endif	/* HAVE_BG */

	return rc;
}

/* Convert a comma delimited list of account names into a NULL terminated
 * array of pointers to strings. Call accounts_list_free() to release memory */
extern void accounts_list_build(char *accounts, char ***accounts_array)
{
	char *tmp_accts, *one_acct_name, *name_ptr = NULL, **tmp_array = NULL;
	int array_len = 0, array_used = 0;

	if (!accounts) {
		accounts_list_free(accounts_array);
		*accounts_array = NULL;
		return;
	}

	tmp_accts = xstrdup(accounts);
	one_acct_name = strtok_r(tmp_accts, ",", &name_ptr);
	while (one_acct_name) {
		if (array_len < array_used + 2) {
			array_len += 10;
			xrealloc(tmp_array, sizeof(char *) * array_len);
		}
		tmp_array[array_used++] = xstrdup(one_acct_name);
		one_acct_name = strtok_r(NULL, ",", &name_ptr);
	}
	xfree(tmp_accts);
	accounts_list_free(accounts_array);
	*accounts_array = tmp_array;
}
/* Free memory allocated for an account array by accounts_list_build() */
extern void accounts_list_free(char ***accounts_array)
{
	int i;

	if (*accounts_array == NULL)
		return;
	for (i = 0; accounts_array[0][i]; i++)
		xfree(accounts_array[0][i]);
	xfree(*accounts_array);
}

/* Convert a comma delimited list of QOS names into a bitmap */
extern void qos_list_build(char *qos, bitstr_t **qos_bits)
{
	char *tmp_qos, *one_qos_name, *name_ptr = NULL;
	slurmdb_qos_rec_t qos_rec, *qos_ptr = NULL;
	bitstr_t *tmp_qos_bitstr;
	int rc;
	assoc_mgr_lock_t locks = { NO_LOCK, NO_LOCK, READ_LOCK, NO_LOCK,
				   NO_LOCK, NO_LOCK, NO_LOCK };

	if (!qos) {
		FREE_NULL_BITMAP(*qos_bits);
		*qos_bits = NULL;
		return;
	}

	/* Lock here to avoid g_qos_count changing under us */
	assoc_mgr_lock(&locks);
	if (!g_qos_count) {
		error("We have no QOS on the system Ignoring invalid "
		      "Allow/DenyQOS value(s) %s",
		      qos);
		assoc_mgr_unlock(&locks);
		FREE_NULL_BITMAP(*qos_bits);
		*qos_bits = NULL;
		return;
	}

	tmp_qos_bitstr = bit_alloc(g_qos_count);
	tmp_qos = xstrdup(qos);
	one_qos_name = strtok_r(tmp_qos, ",", &name_ptr);
	while (one_qos_name) {
		memset(&qos_rec, 0, sizeof(slurmdb_qos_rec_t));
		qos_rec.name = one_qos_name;
		rc = assoc_mgr_fill_in_qos(acct_db_conn, &qos_rec,
					   accounting_enforce,
					   &qos_ptr, 1);
		if ((rc != SLURM_SUCCESS) || (qos_rec.id >= g_qos_count)) {
			error("Ignoring invalid Allow/DenyQOS value: %s",
			      one_qos_name);
		} else {
			bit_set(tmp_qos_bitstr, qos_rec.id);
		}
		one_qos_name = strtok_r(NULL, ",", &name_ptr);
	}
	assoc_mgr_unlock(&locks);
	xfree(tmp_qos);
	FREE_NULL_BITMAP(*qos_bits);
	*qos_bits = tmp_qos_bitstr;
}

/*
 * _build_single_partitionline_info - get a array of slurm_conf_partition_t
 *	structures from the slurm.conf reader, build table, and set values
 * RET 0 if no error, error code otherwise
 * Note: Operates on common variables
 * global: part_list - global partition list pointer
 *	default_part - default parameters for a partition
 */
static int _build_single_partitionline_info(slurm_conf_partition_t *part)
{
	struct part_record *part_ptr;

	part_ptr = list_find_first(part_list, &list_find_part, part->name);
	if (part_ptr == NULL) {
		part_ptr = create_part_record();
		xfree(part_ptr->name);
		part_ptr->name = xstrdup(part->name);
	} else {
		/* FIXME - maybe should be fatal? */
		error("_parse_part_spec: duplicate entry for partition %s, "
		      "ignoring", part->name);
		return EEXIST;
	}

	if (part->default_flag) {
		if (default_part_name &&
		    xstrcmp(default_part_name, part->name)) {
			info("_parse_part_spec: changing default partition "
			     "from %s to %s", default_part_name, part->name);
			default_part_loc->flags &= (~PART_FLAG_DEFAULT);
		}
		xfree(default_part_name);
		default_part_name = xstrdup(part->name);
		default_part_loc = part_ptr;
		part_ptr->flags |= PART_FLAG_DEFAULT;
	}

	if (part->preempt_mode != (uint16_t) NO_VAL)
		part_ptr->preempt_mode = part->preempt_mode;

	if (part->disable_root_jobs == (uint16_t)NO_VAL) {
		if (slurmctld_conf.disable_root_jobs)
			part_ptr->flags |= PART_FLAG_NO_ROOT;
	} else if (part->disable_root_jobs) {
		part_ptr->flags |= PART_FLAG_NO_ROOT;
	} else {
		part_ptr->flags &= (~PART_FLAG_NO_ROOT);
	}
	if (part_ptr->flags & PART_FLAG_NO_ROOT)
		debug2("partition %s does not allow root jobs", part_ptr->name);

	if ((part->default_time != NO_VAL) &&
	    (part->default_time > part->max_time)) {
		info("partition %s DefaultTime exceeds MaxTime (%u > %u)",
		     part->name, part->default_time, part->max_time);
		part->default_time = NO_VAL;
	}

	if (part->exclusive_user)
		part_ptr->flags |= PART_FLAG_EXCLUSIVE_USER;
	if (part->hidden_flag)
		part_ptr->flags |= PART_FLAG_HIDDEN;
	if (part->root_only_flag)
		part_ptr->flags |= PART_FLAG_ROOT_ONLY;
	if (part->req_resv_flag)
		part_ptr->flags |= PART_FLAG_REQ_RESV;
	if (part->lln_flag)
		part_ptr->flags |= PART_FLAG_LLN;
	part_ptr->max_time       = part->max_time;
	part_ptr->def_mem_per_cpu = part->def_mem_per_cpu;
	part_ptr->default_time   = part->default_time;
	part_ptr->max_cpus_per_node = part->max_cpus_per_node;
	part_ptr->max_share      = part->max_share;
	part_ptr->max_mem_per_cpu = part->max_mem_per_cpu;
	part_ptr->max_nodes      = part->max_nodes;
	part_ptr->max_nodes_orig = part->max_nodes;
	part_ptr->min_nodes      = part->min_nodes;
	part_ptr->min_nodes_orig = part->min_nodes;
	part_ptr->over_time_limit = part->over_time_limit;
	part_ptr->preempt_mode   = part->preempt_mode;
	part_ptr->priority_job_factor = part->priority_job_factor;
	part_ptr->priority_tier  = part->priority_tier;
	part_ptr->qos_char       = xstrdup(part->qos_char);
	part_ptr->state_up       = part->state_up;
	part_ptr->grace_time     = part->grace_time;
	part_ptr->cr_type        = part->cr_type;

	if (part->billing_weights_str) {
		xfree(part_ptr->billing_weights_str);
		xfree(part_ptr->billing_weights);
		part_ptr->billing_weights_str =
			xstrdup(part->billing_weights_str);
		part_ptr->billing_weights =
			slurm_get_tres_weight_array(
					part_ptr->billing_weights_str,
					slurmctld_tres_cnt);
	}

	if (part->allow_accounts) {
		xfree(part_ptr->allow_accounts);
		part_ptr->allow_accounts = xstrdup(part->allow_accounts);
		accounts_list_build(part_ptr->allow_accounts,
				    &part_ptr->allow_account_array);
	}

	if (part->allow_groups) {
		xfree(part_ptr->allow_groups);
		part_ptr->allow_groups = xstrdup(part->allow_groups);
	}

	if (part->allow_qos) {
		xfree(part_ptr->allow_qos);
		part_ptr->allow_qos = xstrdup(part->allow_qos);
		qos_list_build(part_ptr->allow_qos,&part_ptr->allow_qos_bitstr);
	}

	if (part->deny_accounts) {
		xfree(part_ptr->deny_accounts);
		part_ptr->deny_accounts = xstrdup(part->deny_accounts);
		accounts_list_build(part_ptr->deny_accounts,
				    &part_ptr->deny_account_array);
	}

	if (part->deny_qos) {
		xfree(part_ptr->deny_qos);
		part_ptr->deny_qos = xstrdup(part->deny_qos);
		qos_list_build(part_ptr->deny_qos, &part_ptr->deny_qos_bitstr);
	}

	if (part->qos_char) {
		slurmdb_qos_rec_t qos_rec;
		xfree(part_ptr->qos_char);
		part_ptr->qos_char = xstrdup(part->qos_char);

		memset(&qos_rec, 0, sizeof(slurmdb_qos_rec_t));
		qos_rec.name = part_ptr->qos_char;
		if (assoc_mgr_fill_in_qos(
			    acct_db_conn, &qos_rec, accounting_enforce,
			    (slurmdb_qos_rec_t **)&part_ptr->qos_ptr, 0)
		    != SLURM_SUCCESS) {
			fatal("Partition %s has an invalid qos (%s), "
			      "please check your configuration",
			      part_ptr->name, qos_rec.name);
		}
	}

 	if (part->allow_alloc_nodes) {
 		if (part_ptr->allow_alloc_nodes) {
 			int cnt_tot, cnt_uniq;
 			hostlist_t hl = hostlist_create(part_ptr->
							allow_alloc_nodes);

 			hostlist_push(hl, part->allow_alloc_nodes);
 			cnt_tot = hostlist_count(hl);
 			hostlist_uniq(hl);
 			cnt_uniq = hostlist_count(hl);
 			if (cnt_tot != cnt_uniq) {
 				fatal("Duplicate Allowed Allocating Nodes for "
				      "Partition %s", part->name);
 			}
 			xfree(part_ptr->allow_alloc_nodes);
 			part_ptr->allow_alloc_nodes =
				hostlist_ranged_string_xmalloc(hl);
 			hostlist_destroy(hl);
 		} else {
 			part_ptr->allow_alloc_nodes =
					xstrdup(part->allow_alloc_nodes);
 		}
 	}
	if (part->alternate) {
		xfree(part_ptr->alternate);
		part_ptr->alternate = xstrdup(part->alternate);
	}
	if (part->nodes) {
		if (part_ptr->nodes) {
			int cnt_tot, cnt_uniq;
			hostlist_t hl = hostlist_create(part_ptr->nodes);

			hostlist_push(hl, part->nodes);
			cnt_tot = hostlist_count(hl);
			hostlist_uniq(hl);
			cnt_uniq = hostlist_count(hl);
			if (cnt_tot != cnt_uniq) {
				fatal("Duplicate Nodes for Partition %s",
				      part->name);
			}
			xfree(part_ptr->nodes);
			part_ptr->nodes = hostlist_ranged_string_xmalloc(hl);
			hostlist_destroy(hl);
		} else {
			part_ptr->nodes = xstrdup(part->nodes);
		}
	}

	return 0;
}

/*
 * _build_all_partitionline_info - get a array of slurm_conf_partition_t
 *	structures from the slurm.conf reader, build table, and set values
 * RET 0 if no error, error code otherwise
 * Note: Operates on common variables
 * global: part_list - global partition list pointer
 *	default_part - default parameters for a partition
 */
static int _build_all_partitionline_info(void)
{
	slurm_conf_partition_t **ptr_array;
	int count;
	int i;

	count = slurm_conf_partition_array(&ptr_array);
	if (count == 0)
		fatal("No PartitionName information available!");

	for (i = 0; i < count; i++)
		_build_single_partitionline_info(ptr_array[i]);

	return SLURM_SUCCESS;
}

static int _set_max_part_prio(void *x, void *arg)
{
	struct part_record *part_ptr = (struct part_record *) x;

	if (part_ptr->priority_job_factor > part_max_priority)
		part_max_priority = part_ptr->priority_job_factor;

	return 0;
}

static int _reset_part_prio(void *x, void *arg)
{
	struct part_record *part_ptr = (struct part_record *) x;

	/* protect against div0 if all partition priorities are zero */
	if (part_max_priority == 0) {
		part_ptr->norm_priority = 0;
		return 0;
	}

	part_ptr->norm_priority = (double)part_ptr->priority_job_factor /
				  (double)part_max_priority;

	return 0;
}

/* _sync_part_prio - Set normalized partition priorities */
static void _sync_part_prio(void)
{
	/* reset global value from part list */
	part_max_priority = 0;
	list_for_each(part_list, _set_max_part_prio, NULL);
	/* renormalize values after finding new max */
	list_for_each(part_list, _reset_part_prio, NULL);
}

/*
 * read_slurm_conf - load the slurm configuration from the configured file.
 * read_slurm_conf can be called more than once if so desired.
 * IN recover - replace job, node and/or partition data with latest
 *              available information depending upon value
 *              0 = use no saved state information, rebuild everything from
 *		    slurm.conf contents
 *              1 = recover saved job and trigger state,
 *                  node DOWN/DRAIN/FAIL state and reason information
 *              2 = recover all saved state
 * IN reconfig - true if SIGHUP or "scontrol reconfig" and there is state in
 *		 memory to preserve, otherwise recover state from disk
 * RET SLURM_SUCCESS if no error, otherwise an error code
 * Note: Operates on common variables only
 */
int read_slurm_conf(int recover, bool reconfig)
{
	DEF_TIMERS;
	int error_code, i, rc, load_job_ret = SLURM_SUCCESS;
	int old_node_record_count = 0;
	struct node_record *old_node_table_ptr = NULL, *node_ptr;
	bool do_reorder_nodes = false;
	List old_part_list = NULL;
	char *old_def_part_name = NULL;
	char *old_auth_type       = xstrdup(slurmctld_conf.authtype);
	char *old_bb_type         = xstrdup(slurmctld_conf.bb_type);
	char *old_checkpoint_type = xstrdup(slurmctld_conf.checkpoint_type);
	char *old_crypto_type     = xstrdup(slurmctld_conf.crypto_type);
	uint16_t old_preempt_mode = slurmctld_conf.preempt_mode;
	char *old_preempt_type    = xstrdup(slurmctld_conf.preempt_type);
	char *old_sched_type      = xstrdup(slurmctld_conf.schedtype);
	char *old_select_type     = xstrdup(slurmctld_conf.select_type);
	char *old_switch_type     = xstrdup(slurmctld_conf.switch_type);
	char *state_save_dir      = xstrdup(slurmctld_conf.state_save_location);
	char *mpi_params;
	uint16_t old_select_type_p = slurmctld_conf.select_type_param;

	/* initialization */
	START_TIMER;

	xfree(slurmctld_config.auth_info);
	slurmctld_config.auth_info = slurm_get_auth_info();
	if (reconfig) {
		/* in order to re-use job state information,
		 * update nodes_completing string (based on node bitmaps) */
		update_job_nodes_completing();

		/* save node and partition states for reconfig RPC */
		old_node_record_count = node_record_count;
		old_node_table_ptr    = node_record_table_ptr;
		for (i=0, node_ptr=old_node_table_ptr; i<node_record_count;
		     i++, node_ptr++) {
			xfree(node_ptr->features);
			node_ptr->features = xstrdup(
				node_ptr->config_ptr->feature);
			/* Store the original configured CPU count somewhere
			 * (port is reused here for that purpose) so we can
			 * report changes in its configuration. */
			node_ptr->port   = node_ptr->config_ptr->cpus;
			node_ptr->weight = node_ptr->config_ptr->weight;
		}
		node_record_table_ptr = NULL;
		node_record_count = 0;
		xhash_free(node_hash_table);
		old_part_list = part_list;
		part_list = NULL;
		old_def_part_name = default_part_name;
		default_part_name = NULL;
	}

	if ((error_code = _init_all_slurm_conf())) {
		node_record_table_ptr = old_node_table_ptr;
		node_record_count = old_node_record_count;
		part_list = old_part_list;
		default_part_name = old_def_part_name;
		return error_code;
	}

	if (layouts_init() != SLURM_SUCCESS)
		fatal("Failed to initialize the layouts framework");

	if (slurm_topo_init() != SLURM_SUCCESS)
		fatal("Failed to initialize topology plugin");

	/* Build node and partition information based upon slurm.conf file */
	_build_all_nodeline_info();
	if (reconfig) {
		if (_compare_hostnames(old_node_table_ptr,
				       old_node_record_count,
				       node_record_table_ptr,
				       node_record_count) < 0) {
			fatal("%s: hostnames inconsistency detected", __func__);
		}
	}
	_handle_all_downnodes();
	_build_all_partitionline_info();
	if (!reconfig) {
		restore_front_end_state(recover);

		/* currently load/dump_state_lite has to run before
		 * load_all_job_state. */

		/* load old config */
		load_config_state_lite();

		/* store new config */
		dump_config_state_lite();
	}
	update_logging();
	g_slurm_jobcomp_init(slurmctld_conf.job_comp_loc);
	if (slurm_sched_init() != SLURM_SUCCESS)
		fatal("Failed to initialize sched plugin");
	if (!reconfig && (old_preempt_mode & PREEMPT_MODE_GANG) &&
	    (gs_init() != SLURM_SUCCESS)) {
		/* gs_init() must immediately follow slurm_sched_init() */
		fatal("Failed to initialize gang scheduler");
	}
	if (switch_init() != SLURM_SUCCESS)
		fatal("Failed to initialize switch plugin");

	if (default_part_loc == NULL)
		error("read_slurm_conf: default partition not set.");

	if (node_record_count < 1) {
		error("read_slurm_conf: no nodes configured.");
		_purge_old_node_state(old_node_table_ptr,
				      old_node_record_count);
		_purge_old_part_state(old_part_list, old_def_part_name);
		return EINVAL;
	}

	/*
	 * Node reordering needs to be done by the topology and/or select
	 * plugin. Reordering the table must be done before hashing the
	 * nodes, and before any position-relative bitmaps are created.
	 */
	do_reorder_nodes |= slurm_topo_generate_node_ranking();
	do_reorder_nodes |= select_g_node_ranking(node_record_table_ptr,
						  node_record_count);
	if (do_reorder_nodes)
		_reorder_nodes_by_rank();
	else
		_reorder_nodes_by_name();

	rehash_node();
	slurm_topo_build_config();
	route_g_reconfigure();
	if (reconfig)
		power_g_reconfig();
	cpu_freq_reconfig();

	rehash_jobs();
	set_slurmd_addr();

	_stat_slurm_dirs();

	/*
	 * Load the layouts configuration.
	 * Only load it at init time, not during reconfiguration stages.
	 * It requires a full restart to switch to a new configuration for now.
	 */
	if (!reconfig && (layouts_load_config(recover) != SLURM_SUCCESS))
		fatal("Failed to load the layouts framework configuration");

	if (reconfig) {		/* Preserve state from memory */
		if (old_node_table_ptr) {
			info("restoring original state of nodes");
			rc = _restore_node_state(recover, old_node_table_ptr,
						 old_node_record_count);
			error_code = MAX(error_code, rc);  /* not fatal */
		}
		if (old_part_list && ((recover > 1) ||
		    (slurmctld_conf.reconfig_flags & RECONFIG_KEEP_PART_INFO))) {
			info("restoring original partition state");
			rc = _restore_part_state(old_part_list,
						 old_def_part_name,
						 slurmctld_conf.reconfig_flags);
			error_code = MAX(error_code, rc);  /* not fatal */
		} else if (old_part_list && (slurmctld_conf.reconfig_flags &
					     RECONFIG_KEEP_PART_STAT)) {
			info("restoring original partition state only (up/down)");
			rc = _restore_part_state(old_part_list,
						 old_def_part_name,
						 slurmctld_conf.reconfig_flags);
			error_code = MAX(error_code, rc);  /* not fatal */
		}
		load_last_job_id();
		reset_first_job_id();
		(void) slurm_sched_g_reconfig();
	} else if (recover == 0) {	/* Build everything from slurm.conf */
		load_last_job_id();
		reset_first_job_id();
		(void) slurm_sched_g_reconfig();
	} else if (recover == 1) {	/* Load job & node state files */
		(void) load_all_node_state(true);
		(void) load_all_front_end_state(true);
		load_job_ret = load_all_job_state();
		sync_job_priorities();
	} else if (recover > 1) {	/* Load node, part & job state files */
		(void) load_all_node_state(false);
		(void) load_all_front_end_state(false);
		(void) load_all_part_state();
		load_job_ret = load_all_job_state();
		sync_job_priorities();
	}

	_sync_part_prio();
	_build_bitmaps_pre_select();
	if ((select_g_node_init(node_record_table_ptr, node_record_count)
	     != SLURM_SUCCESS)						||
	    (select_g_block_init(part_list) != SLURM_SUCCESS)		||
	    (select_g_state_restore(state_save_dir) != SLURM_SUCCESS)	||
	    (select_g_job_init(job_list) != SLURM_SUCCESS)) {
		fatal("failed to initialize node selection plugin state, "
		      "Clean start required.");
	}

	xfree(state_save_dir);
	_gres_reconfig(reconfig);
	reset_job_bitmaps();		/* must follow select_g_job_init() */

	(void) _sync_nodes_to_jobs(reconfig);
	(void) sync_job_files();
	_purge_old_node_state(old_node_table_ptr, old_node_record_count);
	_purge_old_part_state(old_part_list, old_def_part_name);

	mpi_params = slurm_get_mpi_params();
	reserve_port_config(mpi_params);
	xfree(mpi_params);

	if (license_update(slurmctld_conf.licenses) != SLURM_SUCCESS)
		fatal("Invalid Licenses value: %s", slurmctld_conf.licenses);

	init_requeue_policy();

	/* NOTE: Run restore_node_features before _restore_job_dependencies */
	restore_node_features(recover);

	if (node_features_g_count() > 0) {
		if (node_features_g_get_node(NULL) != SLURM_SUCCESS)
			error("failed to initialize node features");
	}
	if ((rc = _build_bitmaps())) /* must follow node_features_g_get_node()
				      * and preceed build_features_list_*() */
		fatal("_build_bitmaps failure");

	if (node_features_g_count() > 0) {
		build_feature_list_ne();
	} else {
		/* Copy node's available_features to active_features */
		for (i=0, node_ptr=node_record_table_ptr; i<node_record_count;
		     i++, node_ptr++) {
			xfree(node_ptr->features_act);
			node_ptr->features_act = xstrdup(node_ptr->features);
		}
		build_feature_list_eq();
	}

	(void) _sync_nodes_to_comp_job();/* must follow select_g_node_init() */
	load_part_uid_allow_list(1);

	if (reconfig) {
		load_all_resv_state(0);
	} else {
		load_all_resv_state(recover);
		if (recover >= 1) {
			trigger_state_restore();
			(void) slurm_sched_g_reconfig();
		}
	}

	/* NOTE: Run load_all_resv_state() before _restore_job_dependencies */
	_restore_job_dependencies();

	/* sort config_list by weight for scheduling */
	list_sort(config_list, &list_compare_config);

	/* Update plugins as possible */
	rc = _preserve_plugins(&slurmctld_conf,
			       old_auth_type, old_checkpoint_type,
			       old_crypto_type, old_sched_type,
			       old_select_type, old_switch_type, old_bb_type);
	error_code = MAX(error_code, rc);	/* not fatal */

	if (xstrcmp(old_preempt_type, slurmctld_conf.preempt_type)) {
		info("Changing PreemptType from %s to %s",
		     old_preempt_type, slurmctld_conf.preempt_type);
		(void) slurm_preempt_fini();
		if (slurm_preempt_init() != SLURM_SUCCESS)
			fatal( "failed to initialize preempt plugin" );
	}
	xfree(old_preempt_type);
	rc = _update_preempt(old_preempt_mode);
	error_code = MAX(error_code, rc);	/* not fatal */

	/* Update plugin parameters as possible */
	rc = job_submit_plugin_reconfig();
	error_code = MAX(error_code, rc);	/* not fatal */
	rc = switch_g_reconfig();
	error_code = MAX(error_code, rc);	/* not fatal */
	if (reconfig) {
		rc = node_features_g_reconfig();
		error_code = MAX(error_code, rc); /* not fatal */
	}
	rc = _preserve_select_type_param(&slurmctld_conf, old_select_type_p);
	error_code = MAX(error_code, rc);	/* not fatal */
	if (reconfig)
		rc =  bb_g_reconfig();
	else
		rc = bb_g_load_state(true);
	error_code = MAX(error_code, rc);	/* not fatal */

	/* Restore job accounting info if file missing or corrupted,
	 * an extremely rare situation */
	if (load_job_ret)
		_acct_restore_active_jobs();

	/* Sync select plugin with synchronized job/node/part data */
	select_g_reconfigure();
	if (reconfig) {
		if (slurm_mcs_reconfig() != SLURM_SUCCESS)
			fatal("Failed to reconfigure mcs plugin");
	}

	slurmctld_conf.last_update = time(NULL);
	END_TIMER2("read_slurm_conf");
	return error_code;
}

/* Add feature to list
 * feature_list IN - destination list, either active_feature_list or
 *	avail_feature_list
 * feature IN - name of the feature to add
 * node_bitmap IN - bitmap of nodes with named feature */
static void _add_config_feature(List feature_list, char *feature,
				bitstr_t *node_bitmap)
{
	node_feature_t *feature_ptr;
	ListIterator feature_iter;
	bool match = false;

	/* If feature already in avail_feature_list, just update the bitmap */
	feature_iter = list_iterator_create(feature_list);
	while ((feature_ptr = (node_feature_t *) list_next(feature_iter))) {
		if (xstrcmp(feature, feature_ptr->name))
			continue;
		bit_or(feature_ptr->node_bitmap, node_bitmap);
		match = true;
		break;
	}
	list_iterator_destroy(feature_iter);

	if (!match) {	/* Need to create new avail_feature_list record */
		feature_ptr = xmalloc(sizeof(node_feature_t));
		feature_ptr->magic = FEATURE_MAGIC;
		feature_ptr->name = xstrdup(feature);
		feature_ptr->node_bitmap = bit_copy(node_bitmap);
		list_append(feature_list, feature_ptr);
	}
}

/* Add feature to list
 * feature_list IN - destination list, either active_feature_list or
 *	avail_feature_list
 * feature IN - name of the feature to add
 * node_inx IN - index of the node with named feature */
static void _add_config_feature_inx(List feature_list, char *feature,
				    int node_inx)
{
	node_feature_t *feature_ptr;
	ListIterator feature_iter;
	bool match = false;

	/* If feature already in avail_feature_list, just update the bitmap */
	feature_iter = list_iterator_create(feature_list);
	while ((feature_ptr = (node_feature_t *) list_next(feature_iter))) {
		if (xstrcmp(feature, feature_ptr->name))
			continue;
		bit_set(feature_ptr->node_bitmap, node_inx);
		match = true;
		break;
	}
	list_iterator_destroy(feature_iter);

	if (!match) {	/* Need to create new avail_feature_list record */
		feature_ptr = xmalloc(sizeof(node_feature_t));
		feature_ptr->magic = FEATURE_MAGIC;
		feature_ptr->name = xstrdup(feature);
		feature_ptr->node_bitmap = bit_alloc(node_record_count);
		bit_set(feature_ptr->node_bitmap, node_inx);
		list_append(feature_list, feature_ptr);
	}
}

/* _list_delete_feature - delete an entry from the feature list,
 *	see list.h for documentation */
static void _list_delete_feature(void *feature_entry)
{
	node_feature_t *feature_ptr = (node_feature_t *) feature_entry;

	xassert(feature_ptr);
	xassert(feature_ptr->magic == FEATURE_MAGIC);
	xfree (feature_ptr->name);
	FREE_NULL_BITMAP (feature_ptr->node_bitmap);
	xfree (feature_ptr);
}

/* For a configuration where available_features == active_features,
 * build new active and available feature lists */
extern void build_feature_list_eq(void)
{
	ListIterator config_iterator;
	struct config_record *config_ptr;
	node_feature_t *active_feature_ptr, *avail_feature_ptr;
	ListIterator feature_iter;

	char *tmp_str, *token, *last = NULL;

	FREE_NULL_LIST(active_feature_list);
	FREE_NULL_LIST(avail_feature_list);
	active_feature_list = list_create(_list_delete_feature);
	avail_feature_list = list_create(_list_delete_feature);

	config_iterator = list_iterator_create(config_list);
	while ((config_ptr = (struct config_record *)
			list_next(config_iterator))) {
		if (config_ptr->feature) {
			tmp_str = xstrdup(config_ptr->feature);
			token = strtok_r(tmp_str, ",", &last);
			while (token) {
				_add_config_feature(avail_feature_list, token,
						    config_ptr->node_bitmap);
				token = strtok_r(NULL, ",", &last);
			}
			xfree(tmp_str);
		}
	}
	list_iterator_destroy(config_iterator);

	/* Copy avail_feature_list to active_feature_list */
	feature_iter = list_iterator_create(avail_feature_list);
	while ((avail_feature_ptr = (node_feature_t *)list_next(feature_iter))){
		active_feature_ptr = xmalloc(sizeof(node_feature_t));
		active_feature_ptr->magic = FEATURE_MAGIC;
		active_feature_ptr->name = xstrdup(avail_feature_ptr->name);
		active_feature_ptr->node_bitmap =
			bit_copy(avail_feature_ptr->node_bitmap);
		list_append(active_feature_list, active_feature_ptr);
	}
	list_iterator_destroy(feature_iter);
}

/* For a configuration where available_features != active_features,
 * build new active and available feature lists */
extern void build_feature_list_ne(void)
{
	struct node_record *node_ptr;
	char *tmp_str, *token, *last = NULL;
	int i;

	FREE_NULL_LIST(active_feature_list);
	FREE_NULL_LIST(avail_feature_list);
	active_feature_list = list_create(_list_delete_feature);
	avail_feature_list = list_create(_list_delete_feature);

	for (i = 0, node_ptr = node_record_table_ptr; i < node_record_count;
	     i++, node_ptr++) {
		if (node_ptr->features_act) {
			tmp_str = xstrdup(node_ptr->features_act);
			token = strtok_r(tmp_str, ",", &last);
			while (token) {
				_add_config_feature_inx(active_feature_list,
							token, i);
				token = strtok_r(NULL, ",", &last);
			}
			xfree(tmp_str);
		}
		if (node_ptr->features) {
			tmp_str = xstrdup(node_ptr->features);
			token = strtok_r(tmp_str, ",", &last);
			while (token) {
				_add_config_feature_inx(avail_feature_list,
							token, i);
				token = strtok_r(NULL, ",", &last);
			}
			xfree(tmp_str);
		}
	}
}

/* Update active_feature_list or avail_feature_list
 * feature_list IN - List to update: active_feature_list or avail_feature_list
 * new_features IN - New active_features
 * node_bitmap IN - Nodes with the new active_features value */
extern void update_feature_list(List feature_list, char *new_features,
				bitstr_t *node_bitmap)
{
	node_feature_t *feature_ptr;
	ListIterator feature_iter;
	char *tmp_str, *token, *last = NULL;

	/* Clear these nodes from the feature_list record,
	 * then restore as needed */
	feature_iter = list_iterator_create(feature_list);
	bit_not(node_bitmap);
	while ((feature_ptr = (node_feature_t *) list_next(feature_iter))) {
		bit_and(feature_ptr->node_bitmap, node_bitmap);
	}
	list_iterator_destroy(feature_iter);
	bit_not(node_bitmap);

	if (new_features) {
		tmp_str = xstrdup(new_features);
		token = strtok_r(tmp_str, ",", &last);
		while (token) {
			_add_config_feature(feature_list, token, node_bitmap);
			token = strtok_r(NULL, ",", &last);
		}
		xfree(tmp_str);
	}
}

static void _gres_reconfig(bool reconfig)
{
	struct node_record *node_ptr;
	char *gres_name;
	bool gres_changed;
	int i;

	if (reconfig) {
		gres_plugin_reconfig(&gres_changed);
	} else {
		for (i = 0, node_ptr = node_record_table_ptr;
		     i < node_record_count; i++, node_ptr++) {
			if (node_ptr->gres)
				gres_name = node_ptr->gres;
			else
				gres_name = node_ptr->config_ptr->gres;
			gres_plugin_init_node_config(node_ptr->name, gres_name,
						     &node_ptr->gres_list);
		}
	}
}

/* Restore node state and size information from saved records which match
 * the node registration message. If a node was re-configured to be down or
 * drained, we set those states. We only recover a node's Features if
 * recover==2. */
static int _restore_node_state(int recover,
			       struct node_record *old_node_table_ptr,
			       int old_node_record_count)
{
	struct node_record *node_ptr, *old_node_ptr;
	int i, rc = SLURM_SUCCESS;
	hostset_t hs = NULL;
	slurm_ctl_conf_t *conf = slurm_conf_lock();
	bool power_save_mode = false;

	if (conf->suspend_program && conf->resume_program)
		power_save_mode = true;
	slurm_conf_unlock();


	for (i=0, node_ptr=node_record_table_ptr; i<node_record_count;
	     i++, node_ptr++) {
		node_ptr->not_responding = true;
	}

	for (i=0, old_node_ptr=old_node_table_ptr; i<old_node_record_count;
	     i++, old_node_ptr++) {
		bool drain_flag = false, down_flag = false;
		dynamic_plugin_data_t *tmp_select_nodeinfo;

		node_ptr  = find_node_record(old_node_ptr->name);
		if (node_ptr == NULL)
			continue;

		node_ptr->not_responding = false;
		if (IS_NODE_DOWN(node_ptr))
			down_flag = true;
		if (IS_NODE_DRAIN(node_ptr))
			drain_flag = true;
		if ( IS_NODE_FUTURE(old_node_ptr) &&
		    !IS_NODE_FUTURE(node_ptr)) {
			/* Replace FUTURE state with new state, but preserve
			 * state flags (e.g. POWER) */
			node_ptr->node_state =
				(node_ptr->node_state     & NODE_STATE_BASE) |
				(old_node_ptr->node_state & NODE_STATE_FLAGS);
		} else {
			node_ptr->node_state = old_node_ptr->node_state;
		}

		if (down_flag) {
			node_ptr->node_state &= NODE_STATE_FLAGS;
			node_ptr->node_state |= NODE_STATE_DOWN;
		}
		if (drain_flag)
			node_ptr->node_state |= NODE_STATE_DRAIN;
		if ((!power_save_mode) &&
		    (IS_NODE_POWER_SAVE(node_ptr) ||
		     IS_NODE_POWER_UP(node_ptr))) {
			node_ptr->node_state &= (~NODE_STATE_POWER_SAVE);
			node_ptr->node_state &= (~NODE_STATE_POWER_UP);
			if (hs)
				hostset_insert(hs, node_ptr->name);
			else
				hs = hostset_create(node_ptr->name);
		}

		if (IS_NODE_CLOUD(node_ptr) && !IS_NODE_POWER_SAVE(node_ptr)) {
			/* Preserve NodeHostname + NodeAddr set by scontrol */
			xfree(node_ptr->comm_name);
			node_ptr->comm_name = old_node_ptr->comm_name;
			old_node_ptr->comm_name = NULL;
			xfree(node_ptr->node_hostname);
			node_ptr->node_hostname = old_node_ptr->node_hostname;
			old_node_ptr->node_hostname = NULL;
			slurm_reset_alias(node_ptr->name, node_ptr->comm_name,
					  node_ptr->node_hostname);
		}

		node_ptr->last_response = old_node_ptr->last_response;
		node_ptr->protocol_version = old_node_ptr->protocol_version;
		node_ptr->cpu_load = old_node_ptr->cpu_load;

		/* make sure we get the old state from the select
		 * plugin, just swap it out to avoid possible memory leak */
		tmp_select_nodeinfo = node_ptr->select_nodeinfo;
		node_ptr->select_nodeinfo = old_node_ptr->select_nodeinfo;
		old_node_ptr->select_nodeinfo = tmp_select_nodeinfo;

#ifndef HAVE_BG
		/* If running on a BlueGene system the cpus never
		   change so just skip this.
		*/
		if (old_node_ptr->port != node_ptr->config_ptr->cpus) {
			rc = ESLURM_NEED_RESTART;
			error("Configured cpu count change on %s (%u to %u)",
			      node_ptr->name, old_node_ptr->port,
			      node_ptr->config_ptr->cpus);
		}
#endif
		node_ptr->boot_time     = old_node_ptr->boot_time;
		node_ptr->cpus          = old_node_ptr->cpus;
		node_ptr->cores         = old_node_ptr->cores;
		xfree(node_ptr->cpu_spec_list);
		node_ptr->cpu_spec_list = old_node_ptr->cpu_spec_list;
		old_node_ptr->cpu_spec_list = NULL;
		node_ptr->core_spec_cnt = old_node_ptr->core_spec_cnt;
		node_ptr->last_idle     = old_node_ptr->last_idle;
		node_ptr->boards        = old_node_ptr->boards;
		node_ptr->sockets       = old_node_ptr->sockets;
		node_ptr->threads       = old_node_ptr->threads;
		node_ptr->real_memory   = old_node_ptr->real_memory;
		node_ptr->mem_spec_limit = old_node_ptr->mem_spec_limit;
		node_ptr->slurmd_start_time = old_node_ptr->slurmd_start_time;
		node_ptr->tmp_disk      = old_node_ptr->tmp_disk;
		node_ptr->weight        = old_node_ptr->weight;

		node_ptr->sus_job_cnt   = old_node_ptr->sus_job_cnt;

		FREE_NULL_LIST(node_ptr->gres_list);
		node_ptr->gres_list = old_node_ptr->gres_list;
		old_node_ptr->gres_list = NULL;

		if (node_ptr->reason == NULL) {
			/* Recover only if not explicitly set in slurm.conf */
			node_ptr->reason = old_node_ptr->reason;
			node_ptr->reason_time = old_node_ptr->reason_time;
			old_node_ptr->reason = NULL;
		}
		if (recover == 2) {
			/* NOTE: features in node record just a placeholder
			 * for restore_node_features() to set up new config
			 * records. */
			xfree(node_ptr->features);
			node_ptr->features = old_node_ptr->features;
			old_node_ptr->features = NULL;
			xfree(node_ptr->gres);
			node_ptr->gres = old_node_ptr->gres;
			old_node_ptr->gres = NULL;
		}
		if (old_node_ptr->arch) {
			xfree(node_ptr->arch);
			node_ptr->arch = old_node_ptr->arch;
			old_node_ptr->arch = NULL;
		}
		if (old_node_ptr->os) {
			xfree(node_ptr->os);
			node_ptr->os = old_node_ptr->os;
			old_node_ptr->os = NULL;
		}
		if (old_node_ptr->node_spec_bitmap) {
			FREE_NULL_BITMAP(node_ptr->node_spec_bitmap);
			node_ptr->node_spec_bitmap =
				old_node_ptr->node_spec_bitmap;
			old_node_ptr->node_spec_bitmap = NULL;
		}
	}

	if (hs) {
		char node_names[128];
		hostset_ranged_string(hs, sizeof(node_names), node_names);
		info("Cleared POWER_SAVE flag from nodes %s", node_names);
		hostset_destroy(hs);
		hs = NULL;
	}

	for (i=0, node_ptr=node_record_table_ptr; i<node_record_count;
	     i++, node_ptr++) {
		if (!node_ptr->not_responding)
			continue;
		node_ptr->not_responding = false;
		if (hs)
			hostset_insert(hs, node_ptr->name);
		else
			hs = hostset_create(node_ptr->name);
	}
	if (hs) {
		char node_names[128];
		hostset_ranged_string(hs, sizeof(node_names), node_names);
		error("Nodes added to configuration (%s)", node_names);
		error("Reboot of all slurm daemons is recommended");
		hostset_destroy(hs);
	}

	return rc;
}

/* Purge old node state information */
static void _purge_old_node_state(struct node_record *old_node_table_ptr,
				int old_node_record_count)
{
	int i;
	struct node_record *node_ptr;

	node_ptr = old_node_table_ptr;
	for (i=0; i< old_node_record_count; i++, node_ptr++)
		purge_node_rec(node_ptr);

	xfree(old_node_table_ptr);
}

/* Restore partition information from saved records */
static int  _restore_part_state(List old_part_list, char *old_def_part_name,
				uint16_t flags)
{
	int rc = SLURM_SUCCESS;
	ListIterator part_iterator;
	struct part_record *old_part_ptr, *part_ptr;

	if (!old_part_list)
		return rc;

	/* For each part in list, find and update recs */
	part_iterator = list_iterator_create(old_part_list);
	while ((old_part_ptr = (struct part_record *)
			       list_next(part_iterator))) {
		xassert(old_part_ptr->magic == PART_MAGIC);
		part_ptr = find_part_record(old_part_ptr->name);
		if (part_ptr) {
			if ( !(flags & RECONFIG_KEEP_PART_INFO) &&
			     (flags & RECONFIG_KEEP_PART_STAT)	) {
				if (part_ptr->state_up != old_part_ptr->state_up) {
					info("Partition %s State differs from "
					     "slurm.conf", part_ptr->name);
					part_ptr->state_up = old_part_ptr->state_up;
				}
				continue;
			}
			/* Current partition found in slurm.conf,
			 * report differences from slurm.conf configuration */
			if (xstrcmp(part_ptr->allow_accounts,
				    old_part_ptr->allow_accounts)) {
				error("Partition %s AllowAccounts differs from "
				      "slurm.conf", part_ptr->name);
				xfree(part_ptr->allow_accounts);
				part_ptr->allow_accounts =
					xstrdup(old_part_ptr->allow_accounts);
			}
			if (xstrcmp(part_ptr->allow_groups,
				    old_part_ptr->allow_groups)) {
				error("Partition %s AllowGroups differs from "
				      "slurm.conf", part_ptr->name);
				xfree(part_ptr->allow_groups);
				part_ptr->allow_groups = xstrdup(old_part_ptr->
								 allow_groups);
				accounts_list_build(part_ptr->allow_accounts,
						&part_ptr->allow_account_array);
			}
			if (xstrcmp(part_ptr->allow_qos,
				    old_part_ptr->allow_qos)) {
				error("Partition %s AllowQos differs from "
				      "slurm.conf", part_ptr->name);
				xfree(part_ptr->allow_qos);
				part_ptr->allow_qos = xstrdup(old_part_ptr->
								 allow_qos);
				qos_list_build(part_ptr->allow_qos,
					       &part_ptr->allow_qos_bitstr);
			}

			if (xstrcmp(part_ptr->qos_char,
				    old_part_ptr->qos_char)) {
				error("Partition %s QOS differs from "
				      "slurm.conf", part_ptr->name);
				xfree(part_ptr->qos_char);
				part_ptr->qos_char = xstrdup(
					old_part_ptr->qos_char);
				part_ptr->qos_ptr = old_part_ptr->qos_ptr;
			}

			if (xstrcmp(part_ptr->deny_accounts,
				    old_part_ptr->deny_accounts)) {
				error("Partition %s DenyAccounts differs from "
				      "slurm.conf", part_ptr->name);
				xfree(part_ptr->deny_accounts);
				part_ptr->deny_accounts =
					xstrdup(old_part_ptr->deny_accounts);
				accounts_list_build(part_ptr->deny_accounts,
						&part_ptr->deny_account_array);
			}
			if (xstrcmp(part_ptr->deny_qos,
				    old_part_ptr->deny_qos)) {
				error("Partition %s DenyQos differs from "
				      "slurm.conf", part_ptr->name);
				xfree(part_ptr->deny_qos);
				part_ptr->deny_qos = xstrdup(old_part_ptr->
							     deny_qos);
				qos_list_build(part_ptr->deny_qos,
					       &part_ptr->deny_qos_bitstr);
			}
			if (xstrcmp(part_ptr->allow_alloc_nodes,
				    old_part_ptr->allow_alloc_nodes)) {
				error("Partition %s AllowNodes differs from "
				      "slurm.conf", part_ptr->name);
				xfree(part_ptr->allow_alloc_nodes);
				part_ptr->allow_alloc_nodes =
					xstrdup(old_part_ptr->
						allow_alloc_nodes);
			}
			if (part_ptr->default_time !=
			    old_part_ptr->default_time) {
				error("Partition %s DefaultTime differs from "
				      "slurm.conf", part_ptr->name);
				part_ptr->default_time = old_part_ptr->
							 default_time;
			}
			if ((part_ptr->flags & PART_FLAG_HIDDEN) !=
			    (old_part_ptr->flags & PART_FLAG_HIDDEN)) {
				error("Partition %s Hidden differs from "
				      "slurm.conf", part_ptr->name);
				if (old_part_ptr->flags & PART_FLAG_HIDDEN)
					part_ptr->flags |= PART_FLAG_HIDDEN;
				else
					part_ptr->flags &= (~PART_FLAG_HIDDEN);
			}
			if ((part_ptr->flags & PART_FLAG_NO_ROOT) !=
			    (old_part_ptr->flags & PART_FLAG_NO_ROOT)) {
				error("Partition %s DisableRootJobs differs "
				      "from slurm.conf", part_ptr->name);
				if (old_part_ptr->flags & PART_FLAG_NO_ROOT)
					part_ptr->flags |= PART_FLAG_NO_ROOT;
				else
					part_ptr->flags &= (~PART_FLAG_NO_ROOT);
			}
			if ((part_ptr->flags & PART_FLAG_EXCLUSIVE_USER) !=
			    (old_part_ptr->flags & PART_FLAG_EXCLUSIVE_USER)) {
				error("Partition %s ExclusiveUser differs "
				      "from slurm.conf", part_ptr->name);
				if (old_part_ptr->flags &
				    PART_FLAG_EXCLUSIVE_USER) {
					part_ptr->flags |=
						PART_FLAG_EXCLUSIVE_USER;
				} else {
					part_ptr->flags &=
						(~PART_FLAG_EXCLUSIVE_USER);
				}
			}
			if ((part_ptr->flags & PART_FLAG_ROOT_ONLY) !=
			    (old_part_ptr->flags & PART_FLAG_ROOT_ONLY)) {
				error("Partition %s RootOnly differs from "
				      "slurm.conf", part_ptr->name);
				if (old_part_ptr->flags & PART_FLAG_ROOT_ONLY)
					part_ptr->flags |= PART_FLAG_ROOT_ONLY;
				else
					part_ptr->flags &= (~PART_FLAG_ROOT_ONLY);
			}
			if ((part_ptr->flags & PART_FLAG_REQ_RESV) !=
			    (old_part_ptr->flags & PART_FLAG_REQ_RESV)) {
				error("Partition %s ReqResv differs from "
				      "slurm.conf", part_ptr->name);
				if (old_part_ptr->flags & PART_FLAG_REQ_RESV)
					part_ptr->flags |= PART_FLAG_REQ_RESV;
				else
					part_ptr->flags &= (~PART_FLAG_REQ_RESV);
			}
			if ((part_ptr->flags & PART_FLAG_LLN) !=
			    (old_part_ptr->flags & PART_FLAG_LLN)) {
				error("Partition %s LLN differs from "
				      "slurm.conf", part_ptr->name);
				if (old_part_ptr->flags & PART_FLAG_LLN)
					part_ptr->flags |= PART_FLAG_LLN;
				else
					part_ptr->flags &= (~PART_FLAG_LLN);
			}
			if (part_ptr->max_nodes_orig !=
			    old_part_ptr->max_nodes_orig) {
				error("Partition %s MaxNodes differs from "
				      "slurm.conf (%u != %u)", part_ptr->name,
				       part_ptr->max_nodes_orig,
				       old_part_ptr->max_nodes_orig);
				part_ptr->max_nodes = old_part_ptr->
						      max_nodes_orig;
				part_ptr->max_nodes_orig = old_part_ptr->
							   max_nodes_orig;
			}
			if (part_ptr->max_share != old_part_ptr->max_share) {
				error("Partition %s Shared differs from "
				      "slurm.conf", part_ptr->name);
				part_ptr->max_share = old_part_ptr->max_share;
			}
			if (part_ptr->max_time != old_part_ptr->max_time) {
				error("Partition %s MaxTime differs from "
				      "slurm.conf", part_ptr->name);
				part_ptr->max_time = old_part_ptr->max_time;
			}
			if (part_ptr->grace_time != old_part_ptr->grace_time) {
				error("Partition %s GraceTime differs from "
				      "slurm.conf", part_ptr->name);
				part_ptr->grace_time = old_part_ptr->grace_time;
			}
			if (part_ptr->min_nodes_orig !=
			    old_part_ptr->min_nodes_orig) {
				error("Partition %s MinNodes differs from "
				      "slurm.conf (%u != %u)", part_ptr->name,
				       part_ptr->min_nodes_orig,
				       old_part_ptr->min_nodes_orig);
				part_ptr->min_nodes = old_part_ptr->
						      min_nodes_orig;
				part_ptr->min_nodes_orig = old_part_ptr->
							   min_nodes_orig;
			}
			if (xstrcmp(part_ptr->nodes, old_part_ptr->nodes)) {
				error("Partition %s Nodes differs from "
				      "slurm.conf", part_ptr->name);
				xfree(part_ptr->nodes);
				part_ptr->nodes = xstrdup(old_part_ptr->nodes);
			}
			if (part_ptr->preempt_mode !=
			    old_part_ptr->preempt_mode) {
				error("Partition %s PreemptMode differs from "
				      "slurm.conf", part_ptr->name);
				part_ptr->preempt_mode = old_part_ptr->
							 preempt_mode;
			}
			if (part_ptr->priority_job_factor !=
			    old_part_ptr->priority_job_factor) {
				error("Partition %s PriorityJobFactor differs "
				      "from slurm.conf", part_ptr->name);
				part_ptr->priority_job_factor =
					old_part_ptr->priority_job_factor;
			}
			if (part_ptr->priority_tier !=
			    old_part_ptr->priority_tier) {
				error("Partition %s PriorityTier differs from "
				      "slurm.conf", part_ptr->name);
				part_ptr->priority_tier =
					old_part_ptr->priority_tier;
			}
			if (part_ptr->state_up != old_part_ptr->state_up) {
				error("Partition %s State differs from "
				      "slurm.conf", part_ptr->name);
				part_ptr->state_up = old_part_ptr->state_up;
			}
		} else {
			if ( !(flags & RECONFIG_KEEP_PART_INFO) &&
			     (flags & RECONFIG_KEEP_PART_STAT) ) {
				info("Partition %s missing from slurm.conf, "
				     "not restoring it", old_part_ptr->name);
				continue;
			}
			error("Partition %s missing from slurm.conf, "
			      "restoring it", old_part_ptr->name);
			part_ptr = create_part_record();
			part_ptr->name = xstrdup(old_part_ptr->name);
			part_ptr->allow_alloc_nodes = xstrdup(old_part_ptr->
							    allow_alloc_nodes);
			part_ptr->allow_accounts = xstrdup(old_part_ptr->
							   allow_accounts);
			accounts_list_build(part_ptr->allow_accounts,
					 &part_ptr->allow_account_array);
			part_ptr->allow_groups = xstrdup(old_part_ptr->
							 allow_groups);
			part_ptr->allow_qos = xstrdup(old_part_ptr->
						      allow_qos);
			qos_list_build(part_ptr->allow_qos,
				       &part_ptr->allow_qos_bitstr);
			part_ptr->qos_char = xstrdup(old_part_ptr->
						     qos_char);
			part_ptr->qos_ptr = old_part_ptr->qos_ptr;
			part_ptr->default_time = old_part_ptr->default_time;
			part_ptr->deny_accounts = xstrdup(old_part_ptr->
							  deny_accounts);
			accounts_list_build(part_ptr->deny_accounts,
					 &part_ptr->deny_account_array);
			part_ptr->deny_qos = xstrdup(old_part_ptr->
						     deny_qos);
			qos_list_build(part_ptr->deny_qos,
				       &part_ptr->deny_qos_bitstr);
			part_ptr->flags = old_part_ptr->flags;
			part_ptr->max_nodes = old_part_ptr->max_nodes;
			part_ptr->max_nodes_orig = old_part_ptr->
						   max_nodes_orig;
			part_ptr->max_share = old_part_ptr->max_share;
			part_ptr->max_time = old_part_ptr->max_time;
			part_ptr->grace_time = old_part_ptr->grace_time;
			part_ptr->min_nodes = old_part_ptr->min_nodes;
			part_ptr->min_nodes_orig = old_part_ptr->
						   min_nodes_orig;
			part_ptr->nodes = xstrdup(old_part_ptr->nodes);
			part_ptr->priority_job_factor =
				old_part_ptr->priority_job_factor;
			part_ptr->priority_tier = old_part_ptr->priority_tier;
			part_ptr->state_up = old_part_ptr->state_up;
		}
	}
	list_iterator_destroy(part_iterator);

	if (old_def_part_name &&
	    ((default_part_name == NULL) ||
	     xstrcmp(old_def_part_name, default_part_name))) {
		part_ptr = find_part_record(old_def_part_name);
		if (part_ptr) {
			error("Default partition reset to %s",
			      old_def_part_name);
			default_part_loc  = part_ptr;
			xfree(default_part_name);
			default_part_name = xstrdup(old_def_part_name);
		}
	}

	return rc;
}

/* Purge old partition state information */
static void _purge_old_part_state(List old_part_list, char *old_def_part_name)
{
	xfree(old_def_part_name);

	if (!old_part_list)
		return;
	FREE_NULL_LIST(old_part_list);
}

/*
 * _preserve_select_type_param - preserve original plugin parameters.
 *	Daemons and/or commands must be restarted for some
 *	select plugin value changes to take effect.
 * RET zero or error code
 */
static int  _preserve_select_type_param(slurm_ctl_conf_t *ctl_conf_ptr,
					uint16_t old_select_type_p)
{
	int rc = SLURM_SUCCESS;

	/* SelectTypeParameters cannot change */
	if (old_select_type_p) {
		if (old_select_type_p != ctl_conf_ptr->select_type_param) {
			ctl_conf_ptr->select_type_param = old_select_type_p;
			rc = ESLURM_INVALID_SELECTTYPE_CHANGE;
		}
	}
	return rc;
}

/* Start or stop the gang scheduler module as needed based upon changes in
 *	configuration */
static int _update_preempt(uint16_t old_preempt_mode)
{
	uint16_t new_preempt_mode = slurm_get_preempt_mode();

	if ((old_preempt_mode & PREEMPT_MODE_GANG) ==
	    (new_preempt_mode & PREEMPT_MODE_GANG))
		return SLURM_SUCCESS;

	if (new_preempt_mode & PREEMPT_MODE_GANG) {
		info("Enabling gang scheduling");
		return gs_init();
	}

	if (old_preempt_mode == PREEMPT_MODE_GANG) {
		info("Disabling gang scheduling");
		gs_wake_jobs();
		return gs_fini();
	}

	error("Invalid gang scheduling mode change");
	return EINVAL;
}

/*
 * _preserve_plugins - preserve original plugin values over reconfiguration
 *	as required. daemons and/or commands must be restarted for some
 *	plugin value changes to take effect.
 * RET zero or error code
 */
static int  _preserve_plugins(slurm_ctl_conf_t * ctl_conf_ptr,
		char *old_auth_type, char *old_checkpoint_type,
		char *old_crypto_type, char *old_sched_type,
		char *old_select_type, char *old_switch_type,
		char *old_bb_type)
{
	int rc = SLURM_SUCCESS;

	if (xstrcmp(old_auth_type, ctl_conf_ptr->authtype)) {
		xfree(ctl_conf_ptr->authtype);
		ctl_conf_ptr->authtype = old_auth_type;
		rc =  ESLURM_INVALID_AUTHTYPE_CHANGE;
	} else {	/* free duplicate value */
		xfree(old_auth_type);
	}

	if (xstrcmp(old_bb_type, ctl_conf_ptr->bb_type)) {
		xfree(ctl_conf_ptr->bb_type);
		ctl_conf_ptr->bb_type = old_bb_type;
		rc =  ESLURM_INVALID_BURST_BUFFER_CHANGE;
	} else {	/* free duplicate value */
		xfree(old_bb_type);
	}

	if (xstrcmp(old_checkpoint_type, ctl_conf_ptr->checkpoint_type)) {
		xfree(ctl_conf_ptr->checkpoint_type);
		ctl_conf_ptr->checkpoint_type = old_checkpoint_type;
		rc =  ESLURM_INVALID_CHECKPOINT_TYPE_CHANGE;
	} else {	/* free duplicate value */
		xfree(old_checkpoint_type);
	}

	if (xstrcmp(old_crypto_type, ctl_conf_ptr->crypto_type)) {
		xfree(ctl_conf_ptr->crypto_type);
		ctl_conf_ptr->crypto_type = old_crypto_type;
		rc = ESLURM_INVALID_CRYPTO_TYPE_CHANGE;
	} else {	/* free duplicate value */
		xfree(old_crypto_type);
	}

	if (xstrcmp(old_sched_type, ctl_conf_ptr->schedtype)) {
		xfree(ctl_conf_ptr->schedtype);
		ctl_conf_ptr->schedtype = old_sched_type;
		rc =  ESLURM_INVALID_SCHEDTYPE_CHANGE;
	} else {	/* free duplicate value */
		xfree(old_sched_type);
	}


	if (xstrcmp(old_select_type, ctl_conf_ptr->select_type)) {
		xfree(ctl_conf_ptr->select_type);
		ctl_conf_ptr->select_type = old_select_type;
		rc =  ESLURM_INVALID_SELECTTYPE_CHANGE;
	} else {	/* free duplicate value */
		xfree(old_select_type);
	}

	if (xstrcmp(old_switch_type, ctl_conf_ptr->switch_type)) {
		xfree(ctl_conf_ptr->switch_type);
		ctl_conf_ptr->switch_type = old_switch_type;
		rc = ESLURM_INVALID_SWITCHTYPE_CHANGE;
	} else {	/* free duplicate value */
		xfree(old_switch_type);
	}

	if (ctl_conf_ptr->backup_controller == NULL)
		info("%s: backup_controller not specified", __func__);

	return rc;
}


/*
 * _sync_nodes_to_jobs - sync node state to job states on slurmctld restart.
 *	This routine marks nodes allocated to a job as busy no matter what
 *	the node's last saved state
 * RET count of nodes having state changed
 * Note: Operates on common variables, no arguments
 */
static int _sync_nodes_to_jobs(bool reconfig)
{
	struct job_record *job_ptr;
	ListIterator job_iterator;
	int update_cnt = 0;

	job_iterator = list_iterator_create(job_list);
	while ((job_ptr = (struct job_record *) list_next(job_iterator))) {
		if (!reconfig &&
		    job_ptr->details && job_ptr->details->prolog_running) {
			job_ptr->details->prolog_running = 0;
			if (IS_JOB_CONFIGURING(job_ptr)) {
				(void) prolog_slurmctld(job_ptr);
				(void) bb_g_job_begin(job_ptr);
			}
		}

		if (job_ptr->node_bitmap == NULL)
			;
		else if (IS_JOB_RUNNING(job_ptr) || IS_JOB_COMPLETING(job_ptr))
			update_cnt += _sync_nodes_to_active_job(job_ptr);
		else if (IS_JOB_SUSPENDED(job_ptr))
			_sync_nodes_to_suspended_job(job_ptr);

	}
	list_iterator_destroy(job_iterator);

	if (update_cnt) {
		info("_sync_nodes_to_jobs updated state of %d nodes",
		     update_cnt);
	}
	sync_front_end_state();
	return update_cnt;
}

/* For jobs which are in state COMPLETING, deallocate the nodes and
 * issue the RPC to kill the job */
static int _sync_nodes_to_comp_job(void)
{
	struct job_record *job_ptr;
	ListIterator job_iterator;
	int update_cnt = 0;

	job_iterator = list_iterator_create(job_list);
	while ((job_ptr = (struct job_record *) list_next(job_iterator))) {
		if ((job_ptr->node_bitmap) && IS_JOB_COMPLETING(job_ptr)) {

			/* If the controller is reconfiguring
			 * and the job is in completing state
			 * and the slurmctld epilog is already
			 * running which means deallocate_nodes()
			 * was alredy called, do invoke it again
			 * and don't start another epilog.
			 */
			if (job_ptr->epilog_running == true)
				continue;

			update_cnt++;
			/* This needs to be set up for the priority
			   plugin and this happens before it is
			   normally set up so do it now.
			*/
			set_cluster_tres(false);

			info("%s: Job %u in completing state",
			     __func__, job_ptr->job_id);
			if (!job_ptr->node_bitmap_cg)
				build_cg_bitmap(job_ptr);

			/* deallocate_nodes will remove this job from
			 * the system before it was added, so add it
			 * now
			 */
			if (accounting_enforce & ACCOUNTING_ENFORCE_LIMITS)
				acct_policy_job_begin(job_ptr);

			if (job_ptr->front_end_ptr)
				job_ptr->front_end_ptr->job_cnt_run++;
			deallocate_nodes(job_ptr, false, false, false);
			/* The job in completing state at slurmctld restart or
			 * reconfiguration, do not log completion again.
			 * job_completion_logger(job_ptr, false); */
		}
	}
	list_iterator_destroy(job_iterator);
	if (update_cnt)
		info("%s: completing %d jobs", __func__, update_cnt);
	return update_cnt;
}

/* Synchronize states of nodes and active jobs (RUNNING or COMPLETING state)
 * RET count of jobs with state changes */
static int _sync_nodes_to_active_job(struct job_record *job_ptr)
{
	int i, cnt = 0;
	uint32_t node_flags;
	struct node_record *node_ptr = node_record_table_ptr;

	if (job_ptr->node_bitmap_cg) /* job completing */
		job_ptr->node_cnt = bit_set_count(job_ptr->node_bitmap_cg);
	else
		job_ptr->node_cnt = bit_set_count(job_ptr->node_bitmap);
	for (i = 0; i < node_record_count; i++, node_ptr++) {
		if (job_ptr->node_bitmap_cg) { /* job completing */
			if (bit_test(job_ptr->node_bitmap_cg, i) == 0)
				continue;
		} else if (bit_test(job_ptr->node_bitmap, i) == 0)
			continue;

		if (job_ptr->details &&
		    (job_ptr->details->whole_node == 2)) {
			node_ptr->owner_job_cnt++;
			node_ptr->owner = job_ptr->user_id;
		}

		if (slurm_mcs_get_select(job_ptr) == 1) {
			xfree(node_ptr->mcs_label);
			node_ptr->mcs_label = xstrdup(job_ptr->mcs_label);
		}

		node_flags = node_ptr->node_state & NODE_STATE_FLAGS;

		node_ptr->run_job_cnt++; /* NOTE:
				* This counter moved to comp_job_cnt
				* by _sync_nodes_to_comp_job() */
		if ((job_ptr->details) && (job_ptr->details->share_res == 0))
			node_ptr->no_share_job_cnt++;

		if (IS_NODE_DOWN(node_ptr)              &&
		    IS_JOB_RUNNING(job_ptr)             &&
		    (job_ptr->kill_on_node_fail == 0)   &&
		    (job_ptr->node_cnt > 1)) {
			/* This should only happen if a job was running
			 * on a node that was newly configured DOWN */
			int save_accounting_enforce;
			info("Removing failed node %s from job_id %u",
			     node_ptr->name, job_ptr->job_id);
			/* Disable accounting here. Accounting reset for all
			 * jobs in _restore_job_dependencies() */
			save_accounting_enforce = accounting_enforce;
			accounting_enforce &= (~ACCOUNTING_ENFORCE_LIMITS);
			job_pre_resize_acctg(job_ptr);
			srun_node_fail(job_ptr->job_id, node_ptr->name);
			kill_step_on_node(job_ptr, node_ptr, true);
			excise_node_from_job(job_ptr, node_ptr);
			job_post_resize_acctg(job_ptr);
			accounting_enforce = save_accounting_enforce;
		} else if (IS_NODE_DOWN(node_ptr) && IS_JOB_RUNNING(job_ptr)) {
			time_t now = time(NULL);
			info("Killing job %u on DOWN node %s",
			     job_ptr->job_id, node_ptr->name);
			job_ptr->job_state = JOB_NODE_FAIL | JOB_COMPLETING;
			build_cg_bitmap(job_ptr);
			job_ptr->end_time = MIN(job_ptr->end_time, now);
			job_ptr->exit_code = MAX(job_ptr->exit_code, 1);
			job_ptr->state_reason = FAIL_DOWN_NODE;
			xfree(job_ptr->state_desc);
			job_completion_logger(job_ptr, false);
			if (job_ptr->job_state == JOB_NODE_FAIL) {
				/* build_cg_bitmap() may clear JOB_COMPLETING */
				epilog_slurmctld(job_ptr);
			}
			cnt++;
		} else if (IS_NODE_IDLE(node_ptr)) {
			cnt++;
			node_ptr->node_state = NODE_STATE_ALLOCATED |
					       node_flags;
		}
	}

	if ((IS_JOB_RUNNING(job_ptr) || IS_JOB_SUSPENDED(job_ptr)) &&
	    (job_ptr->front_end_ptr != NULL))
		job_ptr->front_end_ptr->job_cnt_run++;

	return cnt;
}

/* Synchronize states of nodes and suspended jobs */
static void _sync_nodes_to_suspended_job(struct job_record *job_ptr)
{
	int i;
	struct node_record *node_ptr = node_record_table_ptr;

	for (i = 0; i < node_record_count; i++, node_ptr++) {
		if (bit_test(job_ptr->node_bitmap, i) == 0)
			continue;

		node_ptr->sus_job_cnt++;
	}
	return;
}

/*
 * _restore_job_dependencies - Build depend_list and license_list for every job
 *	also reset the running job count for scheduling policy
 */
static int _restore_job_dependencies(void)
{
	int error_code = SLURM_SUCCESS, rc;
	struct job_record *job_ptr;
	ListIterator job_iterator;
	char *new_depend;
	bool valid = true;
	List license_list;
	assoc_mgr_lock_t locks = { NO_LOCK, NO_LOCK, NO_LOCK, NO_LOCK,
				   READ_LOCK, NO_LOCK, NO_LOCK };
	assoc_mgr_lock(&locks);

	assoc_mgr_clear_used_info();
	job_iterator = list_iterator_create(job_list);
	while ((job_ptr = (struct job_record *) list_next(job_iterator))) {
		if (job_ptr->array_recs)
			job_ptr->array_recs->tot_run_tasks = 0;
	}

	list_iterator_reset(job_iterator);
	while ((job_ptr = (struct job_record *) list_next(job_iterator))) {
		(void) build_feature_list(job_ptr);

		if (IS_JOB_RUNNING(job_ptr) || IS_JOB_SUSPENDED(job_ptr))
			job_array_start(job_ptr);

		if (accounting_enforce & ACCOUNTING_ENFORCE_LIMITS) {
			if (!IS_JOB_FINISHED(job_ptr))
				acct_policy_add_job_submit(job_ptr);
			if (IS_JOB_RUNNING(job_ptr) ||
			    IS_JOB_SUSPENDED(job_ptr)) {
				acct_policy_job_begin(job_ptr);
				job_claim_resv(job_ptr);
			}
		}

		license_list = license_validate(job_ptr->licenses,
						job_ptr->tres_req_cnt, &valid);
		FREE_NULL_LIST(job_ptr->license_list);
		if (valid)
			job_ptr->license_list = license_list;
		if (IS_JOB_RUNNING(job_ptr) || IS_JOB_SUSPENDED(job_ptr))
			license_job_get(job_ptr);

		if ((job_ptr->details == NULL) ||
		    (job_ptr->details->dependency == NULL))
			continue;
		new_depend = job_ptr->details->dependency;
		job_ptr->details->dependency = NULL;
		rc = update_job_dependency(job_ptr, new_depend);
		if (rc != SLURM_SUCCESS) {
			error("Invalid dependencies discarded for job %u: %s",
				job_ptr->job_id, new_depend);
			error_code = rc;
		}
		xfree(new_depend);
	}
	list_iterator_destroy(job_iterator);

	assoc_mgr_unlock(&locks);

	return error_code;
}

/* Flush accounting information on this cluster, then for each running or
 * suspended job, restore its state in the accounting system */
static void _acct_restore_active_jobs(void)
{
	struct job_record *job_ptr;
	ListIterator job_iterator;
	struct step_record *step_ptr;
	ListIterator step_iterator;

	info("Reinitializing job accounting state");
	acct_storage_g_flush_jobs_on_cluster(acct_db_conn,
					     time(NULL));
	job_iterator = list_iterator_create(job_list);
	while ((job_ptr = (struct job_record *) list_next(job_iterator))) {
		if (IS_JOB_SUSPENDED(job_ptr))
			jobacct_storage_g_job_suspend(acct_db_conn, job_ptr);
		if (IS_JOB_SUSPENDED(job_ptr) || IS_JOB_RUNNING(job_ptr)) {
			if (!with_slurmdbd)
				jobacct_storage_g_job_start(
					acct_db_conn, job_ptr);
			else if (job_ptr->db_index != NO_VAL64)
				job_ptr->db_index = 0;
			step_iterator = list_iterator_create(
				job_ptr->step_list);
			while ((step_ptr = (struct step_record *)
					   list_next(step_iterator))) {
				jobacct_storage_g_step_start(acct_db_conn,
							     step_ptr);
			}
			list_iterator_destroy (step_iterator);
		}
	}
	list_iterator_destroy(job_iterator);
}

/* _compare_hostnames()
 */
static int
_compare_hostnames(struct node_record *old_node_table,
				   int old_node_count,
				   struct node_record *node_table,
				   int node_count)
{
	int cc;
	int set_size;
	char *old_ranged;
	char *ranged;
	hostset_t old_set;
	hostset_t set;

	if (old_node_count != node_count) {
		error("%s: node count has changed before reconfiguration "
		      "from %d to %d. You have to restart slurmctld.",
		      __func__, old_node_count, node_count);
		return -1;
	}

	old_set = hostset_create("");
	for (cc = 0; cc < old_node_count; cc++)
		hostset_insert(old_set, old_node_table[cc].name);

	set = hostset_create("");
	for (cc = 0; cc < node_count; cc++)
		hostset_insert(set, node_table[cc].name);

	set_size = MAXHOSTNAMELEN * node_count * sizeof(char)
		+ node_count * sizeof(char) + 1;

	old_ranged = xmalloc(set_size);
	ranged = xmalloc(set_size);

	hostset_ranged_string(old_set, set_size, old_ranged);
	hostset_ranged_string(set, set_size, ranged);

	cc = 0;
	if (xstrcmp(old_ranged, ranged) != 0) {
		error("%s: node names changed before reconfiguration. "
		      "You have to restart slurmctld.", __func__);
		cc = -1;
	}

	hostset_destroy(old_set);
	hostset_destroy(set);
	xfree(old_ranged);
	xfree(ranged);

	return cc;
}

extern int dump_config_state_lite(void)
{
	static int high_buffer_size = (1024 * 1024);
	int error_code = 0, log_fd;
	char *old_file = NULL, *new_file = NULL, *reg_file = NULL;
	Buf buffer = init_buf(high_buffer_size);

	DEF_TIMERS;

	START_TIMER;
	/* write header: version, time */
	pack16(SLURM_PROTOCOL_VERSION, buffer);
	pack_time(time(NULL), buffer);
	packstr(slurmctld_conf.accounting_storage_type, buffer);

	/* write the buffer to file */
	reg_file = xstrdup_printf("%s/last_config_lite",
				  slurmctld_conf.state_save_location);
	old_file = xstrdup_printf("%s.old", reg_file);
	new_file = xstrdup_printf("%s.new", reg_file);

	log_fd = creat(new_file, 0600);
	if (log_fd < 0) {
		error("Can't save state, create file %s error %m",
		      new_file);
		error_code = errno;
	} else {
		int pos = 0, nwrite = get_buf_offset(buffer), amount;
		char *data = (char *)get_buf_data(buffer);
		high_buffer_size = MAX(nwrite, high_buffer_size);
		while (nwrite > 0) {
			amount = write(log_fd, &data[pos], nwrite);
			if ((amount < 0) && (errno != EINTR)) {
				error("Error writing file %s, %m", new_file);
				error_code = errno;
				break;
			}
			nwrite -= amount;
			pos    += amount;
		}
		fsync(log_fd);
		close(log_fd);
	}
	if (error_code)
		(void) unlink(new_file);
	else {			/* file shuffle */
		(void) unlink(old_file);
		if (link(reg_file, old_file))
			debug4("unable to create link for %s -> %s: %m",
			       reg_file, old_file);
		(void) unlink(reg_file);
		if (link(new_file, reg_file))
			debug4("unable to create link for %s -> %s: %m",
			       new_file, reg_file);
		(void) unlink(new_file);
	}
	xfree(old_file);
	xfree(reg_file);
	xfree(new_file);

	free_buf(buffer);

	END_TIMER2("dump_config_state_lite");
	return error_code;

}

extern int load_config_state_lite(void)
{
	int data_allocated, data_read = 0;
	uint32_t data_size = 0, uint32_tmp = 0;
	uint16_t ver = 0;
	int state_fd;
	char *data = NULL, *state_file;
	Buf buffer;
	time_t buf_time;
	char *last_accounting_storage_type = NULL;

	/* Always ignore .old file */
	state_file = xstrdup_printf("%s/last_config_lite",
				    slurmctld_conf.state_save_location);

	//info("looking at the %s file", state_file);
	state_fd = open(state_file, O_RDONLY);
	if (state_fd < 0) {
		debug2("No last_config_lite file (%s) to recover", state_file);
	} else {
		data_allocated = BUF_SIZE;
		data = xmalloc(data_allocated);
		while (1) {
			data_read = read(state_fd, &data[data_size],
					 BUF_SIZE);
			if (data_read < 0) {
				if (errno == EINTR)
					continue;
				else {
					error("Read error on %s: %m",
					      state_file);
					break;
				}
			} else if (data_read == 0)	/* eof */
				break;
			data_size      += data_read;
			data_allocated += data_read;
			xrealloc(data, data_allocated);
		}
		close(state_fd);
	}
	xfree(state_file);

	buffer = create_buf(data, data_size);

	safe_unpack16(&ver, buffer);
	debug3("Version in last_conf_lite header is %u", ver);
	if (ver > SLURM_PROTOCOL_VERSION || ver < SLURM_MIN_PROTOCOL_VERSION) {
		error("***********************************************");
		error("Can not recover last_conf_lite, incompatible version, "
		      "(%u not between %d and %d)",
		      ver, SLURM_MIN_PROTOCOL_VERSION, SLURM_PROTOCOL_VERSION);
		error("***********************************************");
		free_buf(buffer);
		return EFAULT;
	} else {
		safe_unpack_time(&buf_time, buffer);
		safe_unpackstr_xmalloc(&last_accounting_storage_type,
				       &uint32_tmp, buffer);
	}
	xassert(slurmctld_conf.accounting_storage_type);

	if (last_accounting_storage_type
	    && !xstrcmp(last_accounting_storage_type,
		        slurmctld_conf.accounting_storage_type))
		slurmctld_init_db = 0;
	xfree(last_accounting_storage_type);

	free_buf(buffer);
	return SLURM_SUCCESS;

unpack_error:
	if (buffer)
		free_buf(buffer);

	return SLURM_ERROR;
}<|MERGE_RESOLUTION|>--- conflicted
+++ resolved
@@ -119,6 +119,7 @@
 static void _purge_old_node_state(struct node_record *old_node_table_ptr,
 				int old_node_record_count);
 static void _purge_old_part_state(List old_part_list, char *old_def_part_name);
+static int  _reset_node_bitmaps(void *x, void *arg);
 static int  _restore_job_dependencies(void);
 static int  _restore_node_state(int recover,
 				struct node_record *old_node_table_ptr,
@@ -260,10 +261,9 @@
  */
 static void _build_bitmaps_pre_select(void)
 {
-	struct config_record *config_ptr;
 	struct part_record   *part_ptr;
 	struct node_record   *node_ptr;
-	ListIterator config_iterator, part_iterator;
+	ListIterator part_iterator;
 	int i;
 
 	/* scan partition table and identify nodes in each */
@@ -276,15 +276,7 @@
 	list_iterator_destroy(part_iterator);
 
 	/* initialize the configuration bitmaps */
-	config_iterator = list_iterator_create(config_list);
-	while ((config_ptr = (struct config_record *)
-				      list_next(config_iterator))) {
-		FREE_NULL_BITMAP(config_ptr->node_bitmap);
-		config_ptr->node_bitmap =
-		    (bitstr_t *) bit_alloc(node_record_count);
-	}
-	list_iterator_destroy(config_iterator);
-
+	list_for_each(config_list, _reset_node_bitmaps, NULL);
 
 	for (i = 0, node_ptr = node_record_table_ptr;
 	     i < node_record_count; i++, node_ptr++) {
@@ -336,13 +328,7 @@
 static int _build_bitmaps(void)
 {
 	int i, error_code = SLURM_SUCCESS;
-<<<<<<< HEAD
 	struct node_record *node_ptr;
-=======
-	struct job_record    *job_ptr;
-	struct node_record   *node_ptr;
-	ListIterator job_iterator;
->>>>>>> 9702ec22
 
 	last_node_update = time(NULL);
 	last_part_update = time(NULL);
@@ -361,12 +347,6 @@
 	share_node_bitmap = (bitstr_t *) bit_alloc(node_record_count);
 	up_node_bitmap    = (bitstr_t *) bit_alloc(node_record_count);
 
-<<<<<<< HEAD
-	/* initialize the configuration bitmaps */
-	list_for_each(config_list, _reset_node_bitmaps, NULL);
-
-=======
->>>>>>> 9702ec22
 	/* Set all bits, all nodes initially available for sharing */
 	bit_set_all(share_node_bitmap);
 
