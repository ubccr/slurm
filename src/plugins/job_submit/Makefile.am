# Makefile for job_submit plugins

SUBDIRS = \
	all_partitions \
	cray \
	defaults \
	logging \
	lua \
	partition \
	pbs \
	require_timelimit \
	throttle \
<<<<<<< HEAD
	ccr_qos
=======
	save_script
>>>>>>> 0dd1f8bd
<|MERGE_RESOLUTION|>--- conflicted
+++ resolved
@@ -10,8 +10,5 @@
 	pbs \
 	require_timelimit \
 	throttle \
-<<<<<<< HEAD
-	ccr_qos
-=======
-	save_script
->>>>>>> 0dd1f8bd
+	ccr_qos \
+	save_script