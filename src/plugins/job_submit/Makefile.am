# Makefile for job_submit plugins

SUBDIRS = \
	all_partitions \
	cray \
	defaults \
	logging \
	lua \
	partition \
	pbs \
	require_timelimit \
	throttle \
<<<<<<< HEAD
	save_script
=======
	ccr_qos
>>>>>>> ba33d5eb
<|MERGE_RESOLUTION|>--- conflicted
+++ resolved
@@ -10,8 +10,5 @@
 	pbs \
 	require_timelimit \
 	throttle \
-<<<<<<< HEAD
-	save_script
-=======
-	ccr_qos
->>>>>>> ba33d5eb
+	save_script \
+	ccr_qos