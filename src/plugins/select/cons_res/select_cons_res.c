--- conflicted
+++ resolved
@@ -2568,12 +2568,8 @@
 	return core_map;
 }
 
-<<<<<<< HEAD
-/* Once here, if core_cnt=0, avail_bitmap has nodes not used by any job or reservation */
-=======
 /* Once here, if core_cnt=0, avail_bitmap has nodes not used by any job or
  * reservation */
->>>>>>> 9e86888e
 bitstr_t *sequential_pick(bitstr_t *avail_bitmap, uint32_t node_cnt,
 			  uint32_t core_cnt, bitstr_t **core_bitmap)
 {
@@ -2599,15 +2595,6 @@
 	if (core_cnt) { /* Reservation is using partial nodes */
 		debug2("Reservation is using partial nodes");
 		
-<<<<<<< HEAD
-		/* if not NULL = Cores used by other core based reservations 
-		 * overlapping in time with this one */
-		if(*core_bitmap == NULL) 
-			*core_bitmap = 
-				_make_core_bitmap_filtered(avail_bitmap, 0); 
-
-		tmpcore = _make_core_bitmap_filtered(avail_bitmap, 0); 
-=======
 		/* if not NULL = Cores used by other core based reservations
 		 * overlapping in time with this one */
 		if (*core_bitmap == NULL) {
@@ -2615,7 +2602,6 @@
 				_make_core_bitmap_filtered(avail_bitmap, 0);
 		}
 		tmpcore = _make_core_bitmap_filtered(avail_bitmap, 0);
->>>>>>> 9e86888e
 		
 		/* remove all existing allocations from free_cores */
 		for (p_ptr = select_part_record; p_ptr; p_ptr = p_ptr->next) {
@@ -2624,11 +2610,7 @@
 			for (i = 0; i < p_ptr->num_rows; i++) {
 				if (!p_ptr->row[i].row_bitmap)
 					continue;
-<<<<<<< HEAD
-				bit_or(tmpcore, p_ptr->row[i].row_bitmap); 
-=======
 				bit_or(tmpcore, p_ptr->row[i].row_bitmap);
->>>>>>> 9e86888e
 			}
 		}
 		bit_not(tmpcore); /* tmpcore contains now current free cores */
@@ -2642,11 +2624,7 @@
 			int local_cores;
 
 			inx = bit_ffs(avail_bitmap);
-<<<<<<< HEAD
-			if(inx < 0){
-=======
 			if (inx < 0) {
->>>>>>> 9e86888e
 				info("reservation request can not be satisfied");
 				FREE_NULL_BITMAP(sp_avail_bitmap);
 				FREE_NULL_BITMAP(tmpcore);
@@ -2655,22 +2633,14 @@
 			debug2("Using node %d", inx);
 
 			coff = cr_get_coremap_offset(inx);
-<<<<<<< HEAD
-			/* TODO: is next right for the last possible node at 
-=======
 			/* TODO: is next right for the last possible node at
->>>>>>> 9e86888e
 			 * avail_bitmap? */
 			coff2 = cr_get_coremap_offset(inx + 1);
 			local_cores = coff2 - coff;
 
 			bit_clear(avail_bitmap, inx);
 
-<<<<<<< HEAD
-			if(local_cores < cores_per_node)
-=======
 			if (local_cores < cores_per_node)
->>>>>>> 9e86888e
 				continue;
 
 			cores_in_node = 0;
@@ -2678,59 +2648,32 @@
 			/* First let's see in there are enough cores in 
 			 * this node */
 			for (i = 0; i < local_cores; i++) {
-<<<<<<< HEAD
-				if(bit_test(tmpcore, coff + i))
-					cores_in_node++;
-			}
-			if(cores_in_node < cores_per_node)
-=======
 				if (bit_test(tmpcore, coff + i))
 					cores_in_node++;
 			}
 			if (cores_in_node < cores_per_node)
->>>>>>> 9e86888e
 				continue;
 
 			cores_in_node = 0;
 			for (i = 0; i < local_cores; i++) {
-<<<<<<< HEAD
-				if(bit_test(tmpcore, coff + i)){
-					bit_set(*core_bitmap, coff + i);
-					core_cnt--;
-					cores_in_node++;
-					if((cores_in_node == cores_per_node) || 
-							(core_cnt == 0))
-=======
 				if (bit_test(tmpcore, coff + i)) {
 					bit_set(*core_bitmap, coff + i);
 					core_cnt--;
 					cores_in_node++;
 					if ((cores_in_node == cores_per_node) ||
 					    (core_cnt == 0))
->>>>>>> 9e86888e
 						break;
 				}
 			}
 
-<<<<<<< HEAD
-			if(cores_in_node){ 
-				/* Add this node to the final node bitmap */
-				debug2("ALEJ: Reservation using %d cores in 
-						node %d", cores_in_node, inx);
-				bit_set(sp_avail_bitmap, inx);
-			} else {
-				debug2("ALEJ: Reservation NOT using node %d", 
-						inx);
-=======
 			if (cores_in_node) { 
 				/* Add this node to the final node bitmap */
-				debug2("ALEJ: Reservation using %d cores in "
+				debug2("Reservation using %d cores in "
 				       "node %d", cores_in_node, inx);
 				bit_set(sp_avail_bitmap, inx);
 			} else {
-				debug2("ALEJ: Reservation NOT using node %d",
+				debug2("Reservation NOT using node %d",
 				       inx);
->>>>>>> 9e86888e
 			}
 
 		}
