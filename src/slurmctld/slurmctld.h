/*****************************************************************************\
 *  slurmctld.h - definitions of functions and structures for slurmcltd use
 *
 *  $Id$
 *****************************************************************************
 *  Copyright (C) 2002-2006 The Regents of the University of California.
 *  Produced at Lawrence Livermore National Laboratory (cf, DISCLAIMER).
 *  Written by Morris Jette <jette1@llnl.gov> et. al.
 *  UCRL-CODE-226842.
 *  
 *  This file is part of SLURM, a resource management program.
 *  For details, see <http://www.llnl.gov/linux/slurm/>.
 *  
 *  SLURM is free software; you can redistribute it and/or modify it under
 *  the terms of the GNU General Public License as published by the Free
 *  Software Foundation; either version 2 of the License, or (at your option)
 *  any later version.
 *
 *  In addition, as a special exception, the copyright holders give permission 
 *  to link the code of portions of this program with the OpenSSL library under
 *  certain conditions as described in each individual source file, and 
 *  distribute linked combinations including the two. You must obey the GNU 
 *  General Public License in all respects for all of the code used other than 
 *  OpenSSL. If you modify file(s) with this exception, you may extend this 
 *  exception to your version of the file(s), but you are not obligated to do 
 *  so. If you do not wish to do so, delete this exception statement from your
 *  version.  If you delete this exception statement from all source files in 
 *  the program, then also delete it here.
 *  
 *  SLURM is distributed in the hope that it will be useful, but WITHOUT ANY
 *  WARRANTY; without even the implied warranty of MERCHANTABILITY or FITNESS
 *  FOR A PARTICULAR PURPOSE.  See the GNU General Public License for more
 *  details.
 *  
 *  You should have received a copy of the GNU General Public License along
 *  with SLURM; if not, write to the Free Software Foundation, Inc.,
 *  51 Franklin Street, Fifth Floor, Boston, MA 02110-1301  USA.
\*****************************************************************************/

#ifndef _HAVE_SLURMCTLD_H
#define _HAVE_SLURMCTLD_H


#if HAVE_CONFIG_H
#  include "config.h"
#  if HAVE_INTTYPES_H
#    include <inttypes.h>
#  else
#    if HAVE_STDINT_H
#      include <stdint.h>
#    endif
#  endif			/* HAVE_INTTYPES_H */
#endif

#include <pthread.h>
/* #include <stdlib.h> */
#include <time.h>
#include <sys/types.h>
#include <unistd.h>

#ifdef WITH_PTHREADS
#  include <pthread.h>
#endif				/* WITH_PTHREADS */

#include <slurm/slurm.h>

#include "src/common/bitstring.h"
#include "src/common/checkpoint.h"
#include "src/common/list.h"
#include "src/common/log.h"
#include "src/common/macros.h"
#include "src/common/pack.h"
#include "src/common/slurm_cred.h"
#include "src/common/slurm_protocol_api.h"
#include "src/common/slurm_protocol_defs.h"
#include "src/common/switch.h"
#include "src/common/timers.h"
#include "src/common/xmalloc.h"
#include "src/common/read_config.h" /* location of slurmctld_conf */

#define FREE_NULL_BITMAP(_X)		\
	do {				\
		if (_X) bit_free (_X);	\
		_X	= NULL; 	\
	} while (0)
#define IS_JOB_FINISHED(_X)		\
	((_X->job_state & (~JOB_COMPLETING)) >  JOB_SUSPENDED)
#define IS_JOB_PENDING(_X)		\
	((_X->job_state & (~JOB_COMPLETING)) == JOB_PENDING)

/*****************************************************************************\
 *  GENERAL CONFIGURATION parameters and data structures
\*****************************************************************************/
/* Maximum parallel threads to service incoming RPCs */
#define MAX_SERVER_THREADS 60

/* Perform full slurmctld's state every PERIODIC_CHECKPOINT seconds */
#define	PERIODIC_CHECKPOINT	300

/* Retry an incomplete RPC agent request every RPC_RETRY_INTERVAL seconds */
#define	RPC_RETRY_INTERVAL	60

/* Attempt to schedule jobs every PERIODIC_SCHEDULE seconds despite 
 * any RPC activity. This will catch any state transisions that may 
 * have otherwise been missed */
#define	PERIODIC_SCHEDULE	60

/* Check for jobs reaching their time limit every PERIODIC_TIMEOUT seconds */
#define	PERIODIC_TIMEOUT	60

/* Attempt to purge defunct job records and resend job kill requests
 * every PURGE_JOB_INTERVAL seconds */
#define PURGE_JOB_INTERVAL 60

/* Process pending trigger events every TRIGGER_INTERVAL seconds */
#define TRIGGER_INTERVAL 10

/* Pathname of group file record for checking update times */
#define GROUP_FILE	"/etc/group"

/* Check for updates to GROUP_FILE every PERIODIC_GROUP_CHECK seconds, 
 * Update the group uid_t access list as needed */
#define	PERIODIC_GROUP_CHECK	600

/* Seconds to wait for backup controller response to REQUEST_CONTROL RPC */
#define CONTROL_TIMEOUT 4	/* seconds */

/*****************************************************************************\
 *  General configuration parameters and data structures
\*****************************************************************************/

typedef struct slurmctld_config {
	int	daemonize;
	bool	resume_backup;
	time_t	shutdown_time;
	int	server_thread_count;

	slurm_cred_ctx_t cred_ctx;
#ifdef WITH_PTHREADS
	pthread_mutex_t thread_count_lock;
	pthread_t thread_id_main;
	pthread_t thread_id_save;
	pthread_t thread_id_sig;
	pthread_t thread_id_rpc;
#else
	int thread_count_lock;
	int thread_id_main;
	int thread_id_save;
	int thread_id_sig;
	int thread_id_rpc;
#endif
} slurmctld_config_t;

extern slurmctld_config_t slurmctld_config;
extern int bg_recover;		/* state recovery mode */

/*****************************************************************************\
 *  NODE parameters and data structures
\*****************************************************************************/
#define MAX_JOBNAME_LEN 256
#define CONFIG_MAGIC 0xc065eded
#define NODE_MAGIC   0x0de575ed

struct config_record {
	uint32_t magic;		/* magic cookie to test data integrity */
	uint16_t cpus;		/* count of processors running on the node */
	uint16_t sockets;	/* number of sockets per node */
	uint16_t cores;		/* number of cores per CPU */
	uint16_t threads;	/* number of threads per core */
	uint32_t real_memory;	/* MB real memory on the node */
	uint32_t tmp_disk;	/* MB total storage in TMP_FS file system */
	uint32_t weight;	/* arbitrary priority of node for 
				 * scheduling work on */
	char *feature;		/* arbitrary list of features associated */
	char *nodes;		/* name of nodes with this configuration */
	bitstr_t *node_bitmap;	/* bitmap of nodes with this configuration */
};

extern List config_list;	/* list of config_record entries */

struct node_record {
	uint32_t magic;			/* magic cookie for data integrity */
	char name[MAX_SLURM_NAME];	/* name of the node. NULL==defunct */
	uint16_t node_state;		/* enum node_states, ORed with 
					 * NODE_STATE_NO_RESPOND if not 
					 * responding */
	time_t last_response;		/* last response from the node */
	uint16_t cpus;			/* count of processors on the node */
	uint16_t sockets;		/* number of sockets per node */
	uint16_t cores;			/* number of cores per CPU */
	uint16_t threads;		/* number of threads per core */
	uint32_t real_memory;		/* MB real memory on the node */
	uint32_t tmp_disk;		/* MB total disk in TMP_FS */
	struct config_record *config_ptr;  /* configuration spec ptr */
	uint16_t part_cnt;		/* number of associated partitions */
	struct part_record **part_pptr;	/* array of pointers to partitions 
					 * associated with this node*/
	char comm_name[MAX_SLURM_NAME];	/* communications path name to node */
	uint16_t port;			/* TCP port number of the slurmd */
	slurm_addr slurm_addr;		/* network address */
	uint16_t comp_job_cnt;		/* count of jobs completing on node */
	uint16_t run_job_cnt;		/* count of jobs running on node */
	uint16_t no_share_job_cnt;	/* count of jobs running that will
					 * not share nodes */
	char *reason; 			/* why a node is DOWN or DRAINING */
	char *features;			/* associated features, used only
					 * for state save/restore, DO NOT
					 * use for scheduling purposes */
	struct node_record *node_next;	/* next entry with same hash index */ 
};

extern struct node_record *node_record_table_ptr;  /* ptr to node records */
extern time_t last_bitmap_update;	/* time of last node creation or 
					 * deletion */
extern time_t last_node_update;		/* time of last node record update */
extern int node_record_count;		/* count in node_record_table_ptr */
extern bitstr_t *avail_node_bitmap;	/* bitmap of available nodes, 
					 * not DOWN, DRAINED or DRAINING */
extern bitstr_t *idle_node_bitmap;	/* bitmap of idle nodes */
extern bitstr_t *share_node_bitmap;	/* bitmap of sharable nodes */
extern bitstr_t *up_node_bitmap;	/* bitmap of up nodes, not DOWN */

/*****************************************************************************\
 *  PARTITION parameters and data structures
\*****************************************************************************/
#define PART_MAGIC 0xaefe8495

struct part_record {
	uint32_t magic;		/* magic cookie to test data integrity */
	char name[MAX_SLURM_NAME];/* name of the partition */
	uint16_t hidden;	/* 1 if hidden by default */
	uint32_t max_time;	/* minutes or INFINITE */
	uint32_t max_nodes;	/* per job or INFINITE */
	uint32_t min_nodes;	/* per job */
	uint32_t total_nodes;	/* total number of nodes in the partition */
	uint32_t total_cpus;	/* total number of cpus in the partition */
	uint32_t min_offset;	/* select plugin min offset */
	uint32_t max_offset;	/* select plugin max offset */
	uint16_t root_only;	/* 1 if allocate/submit RPC can only be 
				   issued by user root */
	uint16_t shared;	/* 1 if job can share a node,
				   2 if sharing required */
	uint16_t state_up;	/* 1 if state is up, 0 if down */
	char *nodes;		/* comma delimited list names of nodes */
	char *allow_groups;	/* comma delimited list of groups, 
				 * NULL indicates all */
	uid_t *allow_uids;	/* zero terminated list of allowed users */
	bitstr_t *node_bitmap;	/* bitmap of nodes in partition */
};

extern List part_list;			/* list of part_record entries */
extern time_t last_part_update;		/* time of last part_list update */
extern struct part_record default_part;	/* default configuration values */
extern char default_part_name[MAX_SLURM_NAME];	/* name of default partition */
extern struct part_record *default_part_loc;	/* default partition ptr */

/*****************************************************************************\
 *  JOB parameters and data structures
\*****************************************************************************/
extern time_t last_job_update;	/* time of last update to part records */

#define DETAILS_MAGIC 0xdea84e7
#define JOB_MAGIC 0xf0b7392c
#define STEP_MAGIC 0xce593bc1
#define KILL_ON_STEP_DONE	1

/* job_details - specification of a job's constraints, 
 * can be purged after initiation */
struct job_details {
	uint32_t magic;			/* magic cookie for data integrity */
	uint32_t min_nodes;		/* minimum number of nodes */
	uint32_t max_nodes;		/* maximum number of nodes */
	char *req_nodes;		/* required nodes */
	char *exc_nodes;		/* excluded nodes */
	bitstr_t *req_node_bitmap;	/* bitmap of required nodes */
	bitstr_t *exc_node_bitmap;	/* bitmap of excluded nodes */
	char *features;			/* required features */
	uint16_t shared;		/* 1 if job can share nodes,
					   0 if job cannot share nodes,
					   any other value accepts the default
					   sharing policy. */
	uint16_t contiguous;		/* set if requires contiguous nodes */
	uint16_t task_dist;		/* task layout for this job. Only useful
                                         * when Consumable Resources is enabled */
	uint32_t num_tasks;		/* number of tasks to start */
	uint16_t overcommit;		/* processors being over subscribed */
	uint16_t cpus_per_task;		/* number of processors required for 
					 * each task */
	uint16_t ntasks_per_node;	/* number of tasks on each node */
	/* job constraints: */
	uint32_t job_min_procs;		/* minimum processors per node */
	uint32_t job_min_memory;	/* minimum memory per node, MB */
	uint32_t job_max_memory;	/* maximum memory per node, MB */
	uint32_t job_min_tmp_disk;	/* minimum tempdisk per node, MB */
	char *err;			/* pathname of job's stderr file */
	char *in;			/* pathname of job's stdin file */
	char *out;			/* pathname of job's stdout file */
	uint32_t total_procs;		/* number of allocated processors, 
					   for accounting */
	time_t submit_time;		/* time of submission */
	time_t begin_time;		/* start after this time */
	char *work_dir;			/* pathname of working directory */
	char **argv;			/* arguments for a batch job script */
	uint16_t argc;			/* count of argv elements */
	uint16_t no_requeue;		/* don't requeue job if set */
	multi_core_data_t *mc_ptr;	/* multi-core specific data */
};

struct job_record {
	uint32_t job_id;		/* job ID */
	uint32_t magic;			/* magic cookie for data integrity */
	char name[MAX_JOBNAME_LEN];	/* name of the job */
	char partition[MAX_SLURM_NAME];	/* name of the partition */
	struct part_record *part_ptr;	/* pointer to the partition record */
	uint16_t batch_flag;		/* 1 or 2 if batch job (with script),
					 * 2 indicates retry mode (one retry) */
	uint32_t user_id;		/* user the job runs as */
	uint32_t group_id;		/* group submitted under */
	enum job_states job_state;	/* state of the job */
	uint16_t kill_on_node_fail;	/* 1 if job should be killed on 
					 * node failure */
	uint16_t kill_on_step_done;	/* 1 if job should be killed when 
					 * the job step completes, 2 if kill
					 * in progress */
	select_jobinfo_t select_jobinfo;	/* opaque data */
	char *nodes;			/* list of nodes allocated to job */
	bitstr_t *node_bitmap;		/* bitmap of nodes allocated to job */
	char *nodes_completing;		/* nodes still in completing state
					 * for this job, used to insure
					 * epilog is not re-run for job */
	uint32_t num_procs;		/* count of required/allocated processors */
	uint32_t time_limit;		/* time_limit minutes or INFINITE,
					 * NO_VAL implies partition max_time */
	time_t start_time;		/* time execution begins, 
					 * actual or expected */
	time_t end_time;		/* time of termination, 
					 * actual or expected */
	time_t suspend_time;		/* time job last suspended or resumed */
	time_t pre_sus_time;		/* time job ran prior to last suspend */
	time_t time_last_active;	/* time of last job activity */
	uint32_t priority;		/* relative priority of the job,
					 * zero == held (don't initiate) */
	struct job_details *details;	/* job details */
	uint16_t num_cpu_groups;	/* record count in cpus_per_node and 
					 * cpu_count_reps */
	uint32_t *cpus_per_node;	/* array of cpus per node allocated */
	uint32_t *cpu_count_reps;	/* array of consecutive nodes with 
					 * same cpu count */
	uint32_t alloc_sid;		/* local sid making resource alloc */
	char    *alloc_node;		/* local node making resource alloc */
	uint16_t next_step_id;		/* next step id to be used */
	uint32_t node_cnt;		/* count of nodes allocated to job */
	slurm_addr *node_addr;		/* addresses of the nodes allocated to 
					 * job */
	List step_list;			/* list of job's steps */
	uint16_t alloc_resp_port;	/* RESPONSE_RESOURCE_ALLOCATION port */
	char *alloc_resp_host;		/* RESPONSE_RESOURCE_ALLOCATION host */
	uint16_t other_port;		/* port for client communications */
	char *other_host;		/* host for client communications */
	char *account;			/* account number to charge */
	char *comment;			/* arbitrary comment */
	uint32_t dependency;		/* defer until this job completes */
	char *network;			/* network/switch requirement spec */
	struct job_record *job_next;	/* next entry with same hash index */
        uint16_t cr_enabled;            /* specify if if Consumable
                                         * Resources is
                                         * enabled. Needed since CR
                                         * deals with a finer
                                         * granularity in its node/cpu
                                         * scheduling (available cpus
                                         * instead of available nodes)
                                         * than the bluegene and the
                                         * linear plugins 
                                         * 0 if cr is NOT enabled, 
                                         * 1 if cr is enabled */
        uint32_t alloc_lps_cnt;        /* number of hosts in alloc_lps
					  or 0 if alloc_lps is not needed
					  for the credentials */
        uint32_t *alloc_lps;           /* number of logical processors
					* allocated for this job */
	uint16_t mail_type;		/* see MAIL_JOB_* in slurm.h */
	char *mail_user;		/* user to get e-mail notification */
<<<<<<< HEAD
	uint32_t requid;            	/* requester user ID */
	uint32_t exit_code;		/* exit code for job (status from 
					 * wait call) */
	uint16_t state_reason;		/* reason job still pending or failed
					 * see slurm.h:enum job_wait_reason */
=======
	uint32_t exit_code;		/* exit code for the job */
>>>>>>> e77a2066
};

struct 	step_record {
	struct job_record* job_ptr; 	/* ptr to the job that owns the step */
	uint16_t step_id;		/* step number */
	uint16_t cyclic_alloc;		/* set for cyclic task allocation 
					   across nodes */
	time_t start_time;      	/* step allocation time */
/*	time_t suspend_time;		 * time step last suspended or resumed
					 * implicitly the same as suspend_time
					 * in the job record */
	time_t pre_sus_time;		/* time step ran prior to last suspend */
	bitstr_t *step_node_bitmap;	/* bitmap of nodes allocated to job 
					   step */
	uint16_t port;			/* port for srun communications */
	char *host;			/* host for srun communications */
	uint16_t batch_step;		/* 1 if batch job step, 0 otherwise */
	switch_jobinfo_t switch_job;	/* switch context, opaque */
	check_jobinfo_t check_job;	/* checkpoint context, opaque */
	char *name;			/* name of job step */
	char *network;			/* step's network specification */
	uint32_t exit_code;		/* highest exit code from any task */
	bitstr_t *exit_node_bitmap;	/* bitmap of exited nodes */
	jobacctinfo_t *jobacct;         /* keep track of process info in the 
					   step */
	slurm_step_layout_t *step_layout;/* info about how tasks are laid out
					    in the step */
};

extern List job_list;			/* list of job_record entries */

/*****************************************************************************\
 *  Consumable Resources parameters and data structures
\*****************************************************************************/

/* 
 * Define the type of update and of data retrieval that can happen
 * from the "select/cons_res" plugin. This information needed to
 * support processors as consumable resources.  This structure will be
 * useful when updating other types of consumable resources as well
*/
enum select_data_info {
	SELECT_CR_PLUGIN,    /* data-> uint32 1 if CR plugin */
	SELECT_CPU_COUNT,    /* data-> uint16 count_cpus (CR support) */   
	SELECT_BITMAP,       /* data-> partially_idle_bitmap (CR support) */
	SELECT_ALLOC_CPUS,   /* data-> uint16 alloc cpus (CR support) */
	SELECT_ALLOC_LPS,    /* data-> uint32 alloc lps  (CR support) */
	SELECT_ALLOC_MEMORY, /* data-> uint32 alloc mem  (CR support) */
	SELECT_AVAIL_CPUS,   /* data-> uint16 avail cpus (CR support) */ 
	SELECT_AVAIL_MEMORY  /* data-> uint32 avail mem  (CR support) */ 
} ;

/*****************************************************************************\
 *  Global slurmctld functions
\*****************************************************************************/

/*
 * bitmap2node_name - given a bitmap, build a list of comma separated node 
 *	names. names may include regular expressions (e.g. "lx[01-10]")
 * IN bitmap - bitmap pointer
 * RET pointer to node list or NULL on error 
 * globals: node_record_table_ptr - pointer to node table
 * NOTE: the caller must xfree the memory at node_list when no longer required
 */
extern char * bitmap2node_name (bitstr_t *bitmap) ;

/*
 * create_config_record - create a config_record entry and set is values to 
 *	the defaults. each config record corresponds to a line in the  
 *	slurm.conf file and typically describes the configuration of a 
 *	large number of nodes
 * RET pointer to the config_record
 * global: default_config_record - default configuration values
 * NOTE: memory allocated will remain in existence until 
 *	_delete_config_record() is called to delete all configuration records
 */
extern struct config_record *create_config_record (void);

/* 
 * create_job_record - create an empty job_record including job_details.
 *	load its values with defaults (zeros, nulls, and magic cookie)
 * IN/OUT error_code - set to zero if no error, errno otherwise
 * RET pointer to the record or NULL if error
 * global: job_list - global job list
 *	job_count - number of jobs in the system
 *	last_job_update - time of last job table update
 * NOTE: allocates memory that should be xfreed with _list_delete_job
 */
extern struct job_record * create_job_record (int *error_code);

/* 
 * create_node_record - create a node record and set its values to defaults
 * IN config_ptr - pointer to node's configuration information
 * IN node_name - name of the node
 * RET pointer to the record or NULL if error
 * global: default_node_record - default node values
 * NOTE: the record's values are initialized to those of default_node_record, 
 *	node_name and config_point's cpus, real_memory, and tmp_disk values
 * NOTE: allocates memory at node_record_table_ptr that must be xfreed when  
 *	the global node table is no longer required
 */
extern struct node_record *create_node_record (struct config_record
					       *config_ptr,
					       char *node_name);

/* 
 * create_part_record - create a partition record
 * RET a pointer to the record or NULL if error
 * global: default_part - default partition parameters
 *         part_list - global partition list
 * NOTE: the record's values are initialized to those of default_part
 * NOTE: allocates memory that should be xfreed with delete_part_record
 */
extern struct part_record *create_part_record (void);

/* 
 * create_step_record - create an empty step_record for the specified job.
 * IN job_ptr - pointer to job table entry to have step record added
 * RET a pointer to the record or NULL if error
 * NOTE: allocates memory that should be xfreed with delete_step_record
 */
extern struct step_record * create_step_record (struct job_record *job_ptr);

/* 
 * delete_step_records - delete step record for specified job_ptr
 * IN job_ptr - pointer to job table entry to have step records removed
 * IN filter  - determine which job steps to delete
 *              0: delete all job steps
 *              1: delete only job steps without a switch allocation
 */
extern void delete_step_records (struct job_record *job_ptr, int filter);

/* 
 * delete_job_details - delete a job's detail record and clear it's pointer
 *	this information can be deleted as soon as the job is allocated  
 *	resources and running (could need to restart batch job)
 * IN job_entry - pointer to job_record to clear the record of
 */
extern void  delete_job_details (struct job_record *job_entry);

/*
 * delete_partition - delete the specified partition (actually leave 
 *	the entry, just flag it as defunct)
 * IN job_specs - job specification from RPC
 * RET 0 on success, errno otherwise
 */
extern int delete_partition(delete_part_msg_t *part_desc_ptr);

/* 
 * delete_step_record - delete record for job step for specified job_ptr 
 *	and step_id
 * IN job_ptr - pointer to job table entry to have step record removed
 * IN step_id - id of the desired job step
 * RET 0 on success, errno otherwise
 */
extern int delete_step_record (struct job_record *job_ptr, uint32_t step_id);

/* 
 * drain_nodes - drain one or more nodes, 
 *  no-op for nodes already drained or draining
 * IN nodes - nodes to drain
 * IN reason - reason to drain the nodes
 * RET SLURM_SUCCESS or error code
 * global: node_record_table_ptr - pointer to global node table
 */
extern int drain_nodes ( char *nodes, char *reason );

/* dump_all_job_state - save the state of all jobs to file
 * RET 0 or error code */
extern int dump_all_job_state ( void );

/* dump_all_node_state - save the state of all nodes to file */
extern int dump_all_node_state ( void );

/* dump_all_part_state - save the state of all partitions to file */
extern int dump_all_part_state ( void );

/*
 * dump_job_desc - dump the incoming job submit request message
 * IN job_specs - job specification from RPC
 */
extern void dump_job_desc(job_desc_msg_t * job_specs);

/*
 * dump_job_step_state - dump the state of a specific job step to a buffer,
 *	load with load_step_state
 * IN step_ptr - pointer to job step for which information is to be dumpped
 * IN/OUT buffer - location to store data, pointers automatically advanced
 */
extern void dump_job_step_state(struct step_record *step_ptr, Buf buffer);

/*
 * dump_step_desc - dump the incoming step initiate request message
 * IN step_spec - job step request specification from RPC
 */
extern void dump_step_desc(job_step_create_request_msg_t *step_spec);

/* 
 * find_job_record - return a pointer to the job record with the given job_id
 * IN job_id - requested job's id
 * RET pointer to the job's record, NULL on error
 * global: job_list - global job list pointer
 *	job_hash - hash table into job records
 */
extern struct job_record *find_job_record (uint32_t job_id);

/*
 * find_first_node_record - find a record for first node in the bitmap
 * IN node_bitmap
 */
extern struct node_record *find_first_node_record (bitstr_t *node_bitmap);

/* find_node_record - find a record for node with specified name, 
 *	returns pointer to record or NULL if not found */
extern struct node_record *find_node_record (char *name);

/* 
 * find_part_record - find a record for partition with specified name
 * IN name - name of the desired partition 
 * RET pointer to node partition or NULL if not found
 * global: part_list - global partition list
 */
extern struct part_record *find_part_record (char *name);

/*
 * get_job_env - return the environment variables and their count for a 
 *	given job
 * IN job_ptr - pointer to job for which data is required
 * OUT env_size - number of elements to read
 * RET point to array of string pointers containing environment variables
 */
extern char **get_job_env (struct job_record *job_ptr, uint16_t *env_size);

/* 
 * get_job_script - return the script for a given job
 * IN job_ptr - pointer to job for which data is required
 * RET point to string containing job script
 */
extern char *get_job_script (struct job_record *job_ptr);

/*
 * get_next_job_id - return the job_id to be used by default for
 *	the next job
 */
extern uint32_t get_next_job_id(void);

/* 
 * find_step_record - return a pointer to the step record with the given 
 *	job_id and step_id
 * IN job_ptr - pointer to job table entry to have step record added
 * IN step_id - id of the desired job step
 * RET pointer to the job step's record, NULL on error
 */
extern struct step_record * find_step_record(struct job_record *job_ptr, 
					     uint16_t step_id);

/* 
 * init_job_conf - initialize the job configuration tables and values. 
 *	this should be called after creating node information, but 
 *	before creating any job entries.
 * RET 0 if no error, otherwise an error code
 * global: last_job_update - time of last job table update
 *	job_list - pointer to global job list
 */
extern int init_job_conf (void);

/* 
 * init_node_conf - initialize the node configuration tables and values. 
 *	this should be called before creating any node or configuration 
 *	entries.
 * RET 0 if no error, otherwise an error code
 * global: node_record_table_ptr - pointer to global node table
 *         default_node_record - default values for node records
 *         default_config_record - default values for configuration records
 *         hash_table - table of hash indecies
 *         last_node_update - time of last node table update
 */
extern int init_node_conf ();

/* 
 * init_part_conf - initialize the default partition configuration values 
 *	and create a (global) partition list. 
 * this should be called before creating any partition entries.
 * RET 0 if no error, otherwise an error code
 * global: default_part - default partition values
 *         part_list - global partition list
 */
extern int init_part_conf (void);

/*
 * is_node_down - determine if the specified node's state is DOWN
 * IN name - name of the node
 * RET true if node exists and is down, otherwise false 
 */
extern bool is_node_down (char *name);

/*
 * is_node_resp - determine if the specified node's state is responding
 * IN name - name of the node
 * RET true if node exists and is responding, otherwise false 
 */
extern bool is_node_resp (char *name);

/*
 * job_allocate - create job_records for the suppied job specification and 
 *	allocate nodes for it.
 * IN job_specs - job specifications
 * IN immediate - if set then either initiate the job immediately or fail
 * IN will_run - don't initiate the job if set, just test if it could run 
 *	now or later
 * IN allocate - resource allocation request if set, not a full job
 * IN submit_uid -uid of user issuing the request
 * OUT job_pptr - set to pointer to job record
 * RET 0 or an error code. If the job would only be able to execute with 
 *	some change in partition configuration then 
 *	ESLURM_REQUESTED_PART_CONFIG_UNAVAILABLE is returned
 * NOTE: If allocating nodes lx[0-7] to a job and those nodes have cpu counts  
 *	of 4, 4, 4, 4, 8, 8, 4, 4 then num_cpu_groups=3, cpus_per_node={4,8,4}
 *	and cpu_count_reps={4,2,2}
 * globals: job_list - pointer to global job list 
 *	list_part - global list of partition info
 *	default_part_loc - pointer to default partition
 * NOTE: lock_slurmctld on entry: Read config Write job, Write node, Read part
 */
extern int job_allocate(job_desc_msg_t * job_specs, int immediate, int will_run, 
		int allocate, uid_t submit_uid, struct job_record **job_pptr);

/* log the completion of the specified job */
extern void job_completion_logger(struct job_record  *job_ptr);

/*
 * job_epilog_complete - Note the completion of the epilog script for a 
 *	given job
 * IN job_id      - id of the job for which the epilog was executed
 * IN node_name   - name of the node on which the epilog was executed
 * IN return_code - return code from epilog script
 * RET true if job is COMPLETED, otherwise false
 */
extern bool job_epilog_complete(uint32_t job_id, char *node_name, 
		uint32_t return_code);

/*
 * job_end_time - Process JOB_END_TIME
 * IN time_req_msg - job end time request
 * OUT timeout_msg - job timeout response to be sent
 * RET SLURM_SUCESS or an error code
 */
extern int job_end_time(job_alloc_info_msg_t *time_req_msg,
			srun_timeout_msg_t *timeout_msg);

/* job_fini - free all memory associated with job records */
extern void job_fini (void);

/*
 * job_is_completing - Determine if jobs are in the process of completing.
 * RET - True of any job is in the process of completing
 * NOTE: This function can reduce resource fragmentation, which is a 
 * critical issue on Elan interconnect based systems.
 */
extern bool job_is_completing(void);

/*
 * job_fail - terminate a job due to initiation failure
 * IN job_id - id of the job to be killed
 * RET 0 on success, otherwise ESLURM error code
 */
extern int job_fail(uint32_t job_id);

/*
 * determine if job is ready to execute per the node select plugin
 * IN job_id - job to test
 * OUT ready - 1 if job is ready to execute 0 otherwise
 * RET SLURM error code
 */
extern int job_node_ready(uint32_t job_id, int *ready);

/* 
 * job_signal - signal the specified job
 * IN job_id - id of the job to be signaled
 * IN signal - signal to send, SIGKILL == cancel the job
 * IN batch_flag - signal batch shell only if set
 * IN uid - uid of requesting user
 * RET 0 on success, otherwise ESLURM error code 
 * global: job_list - pointer global job list
 *	last_job_update - time of last job table update
 */
extern int job_signal(uint32_t job_id, uint16_t signal, uint16_t batch_flag, 
		uid_t uid);

/* 
 * job_step_cancel - cancel the specified job step
 * IN job_id - id of the job to be cancelled
 * IN step_id - id of the job step to be cancelled
 * IN uid - user id of user issuing the RPC
 * RET 0 on success, otherwise ESLURM error code 
 * global: job_list - pointer global job list
 *	last_job_update - time of last job table update
 */
extern int job_step_cancel (uint32_t job_id, uint32_t job_step_id, uid_t uid );

/*
 * job_step_checkpoint - perform some checkpoint operation
 * IN ckpt_ptr - checkpoint request message
 * IN uid - user id of the user issuing the RPC
 * IN conn_fd - file descriptor on which to send reply
 * RET 0 on success, otherwise ESLURM error code
 */
extern int job_step_checkpoint(checkpoint_msg_t *ckpt_ptr,
		uid_t uid, slurm_fd conn_fd);

/*
 * job_step_checkpoint_comp - note job step checkpoint completion
 * IN ckpt_ptr - checkpoint complete status message
 * IN uid - user id of the user issuing the RPC
 * IN conn_fd - file descriptor on which to send reply
 * RET 0 on success, otherwise ESLURM error code
 */
extern int job_step_checkpoint_comp(checkpoint_comp_msg_t *ckpt_ptr,
		uid_t uid, slurm_fd conn_fd);

/*
 * job_step_suspend - perform some suspend/resume operation
 * IN sus_ptr - suspend/resume request message
 * IN uid - user id of the user issuing the RPC
 * IN conn_fd - file descriptor on which to send reply,
 *              -1 if none
 * RET 0 on success, otherwise ESLURM error code
 */
extern int job_suspend(suspend_msg_t *sus_ptr, uid_t uid, 
		slurm_fd conn_fd);

/* 
 * job_complete - note the normal termination the specified job
 * IN job_id - id of the job which completed
 * IN uid - user id of user issuing the RPC
 * IN requeue - job should be run again if possible
 * IN job_return_code - job's return code, if set then set state to JOB_FAILED
 * RET - 0 on success, otherwise ESLURM error code 
 * global: job_list - pointer global job list
 *	last_job_update - time of last job table update
 */
extern int job_complete (uint32_t job_id, uid_t uid, bool requeue, 
		uint32_t job_return_code);

/*
 * job_independent - determine if this job has a depenentent job pending
 *	or if the job's scheduled begin time is in the future
 * IN job_ptr - pointer to job being tested
 * RET - true if job no longer must be defered for another job
 */
extern bool job_independent(struct job_record *job_ptr);

/*
 * job_requeue - Requeue a running or pending batch job
 * IN uid - user id of user issuing the RPC
 * IN job_id - id of the job to be requeued
 * IN conn_fd - file descriptor on which to send reply
 * RET 0 on success, otherwise ESLURM error code
 */
extern int job_requeue (uid_t uid, uint32_t job_id, slurm_fd conn_fd);

/* 
 * job_step_complete - note normal completion the specified job step
 * IN job_id - id of the job to be completed
 * IN step_id - id of the job step to be completed
 * IN uid - user id of user issuing the RPC
 * IN requeue - job should be run again if possible
 * IN job_return_code - job's return code, if set then set state to JOB_FAILED
 * RET 0 on success, otherwise ESLURM error code 
 * global: job_list - pointer global job list
 *	last_job_update - time of last job table update
 */
extern int job_step_complete (uint32_t job_id, uint32_t job_step_id, 
			uid_t uid, bool requeue, uint32_t job_return_code);

/* 
 * job_step_signal - signal the specified job step
 * IN job_id - id of the job to be cancelled
 * IN step_id - id of the job step to be cancelled
 * IN signal - user id of user issuing the RPC
 * IN uid - user id of user issuing the RPC
 * RET 0 on success, otherwise ESLURM error code 
 * global: job_list - pointer global job list
 *	last_job_update - time of last job table update
 */
extern int job_step_signal(uint32_t job_id, uint32_t step_id, 
			   uint16_t signal, uid_t uid);

/* 
 * job_time_limit - terminate jobs which have exceeded their time limit
 * global: job_list - pointer global job list
 *	last_job_update - time of last job table update
 */
extern void job_time_limit (void);

/*
 * kill_job_by_part_name - Given a partition name, deallocate resource for 
 *	its jobs and kill them 
 * IN part_name - name of a partition
 * RET number of killed jobs
 */
extern int kill_job_by_part_name(char *part_name);

/*
 * kill_job_on_node - Kill the specific job_id on a specific node,
 *	the request is not processed immediately, but queued. 
 *	This is to prevent a flood of pthreads if slurmctld restarts 
 *	without saved state and slurmd daemons register with a 
 *	multitude of running jobs. Slurmctld will not recognize 
 *	these jobs and use this function to kill them - one 
 *	agent request per node as they register.
 * IN job_id - id of the job to be killed
 * IN job_ptr - pointer to terminating job (NULL if unknown, e.g. orphaned)
 * IN node_ptr - pointer to the node on which the job resides
 */
extern void kill_job_on_node(uint32_t job_id, 
		struct job_record *job_ptr,
		struct node_record *node_ptr);

/*
 * kill_running_job_by_node_name - Given a node name, deallocate jobs 
 *	from the node or kill them 
 * IN node_name - name of a node
 * IN step_test - if true, only kill the job if a step is running on the node
 * RET number of killed jobs
 */
extern int kill_running_job_by_node_name(char *node_name, bool step_test);

/* list_compare_config - compare two entry from the config list based upon 
 *	weight, see common/list.h for documentation */
int list_compare_config (void *config_entry1, void *config_entry2);

/*
 * list_find_part - find an entry in the partition list, see common/list.h 
 *	for documentation
 * IN key - partition name or "universal_key" for all partitions 
 * RET 1 if matches key, 0 otherwise 
 * global- part_list - the global partition list
 */
extern int list_find_part (void *part_entry, void *key);

/*
 * load_all_job_state - load the job state from file, recover from last 
 *	checkpoint. Execute this after loading the configuration file data.
 * RET 0 or error code
 */
extern int load_all_job_state ( void );

/*
 * load_all_node_state - Load the node state from file, recover on slurmctld 
 *	restart. Execute this after loading the configuration file data.
 *	Data goes into common storage.
 * IN state_only - if true over-write only node state, features and reason
 * RET 0 or error code
 */
extern int load_all_node_state ( bool state_only );

/*
 * load_part_uid_allow_list - reload the allow_uid list of partitions
 *	if required (updated group file or force set)
 * IN force - if set then always reload the allow_uid list
 */
extern void load_part_uid_allow_list ( int force );

/*
 * load_all_part_state - load the partition state from file, recover from 
 *	slurmctld restart. execute this after loading the configuration 
 *	file data.
 */
extern int load_all_part_state ( void );

/*
 * Create a new job step from data in a buffer (as created by dump_job_step_state)
 * IN/OUT - job_ptr - point to a job for which the step is to be loaded.
 * IN/OUT buffer - location from which to get data, pointers automatically advanced
 */
extern int load_step_state(struct job_record *job_ptr, Buf buffer);

/* 
 * make_batch_job_cred - add a job credential to the batch_job_launch_msg
 * IN/OUT launch_msg_ptr - batch_job_launch_msg in which job_id, step_id,
 *                         uid and nodes have already been set
 * RET 0 or error code
 */
extern int make_batch_job_cred(batch_job_launch_msg_t *launch_msg_ptr);

/* make_node_alloc - flag specified node as allocated to a job
 * IN node_ptr - pointer to node being allocated
 * IN job_ptr  - pointer to job that is starting
 */
extern void make_node_alloc(struct node_record *node_ptr,
			    struct job_record *job_ptr);

/* make_node_comp - flag specified node as completing a job
 * IN node_ptr - pointer to node marked for completion of job
 * IN job_ptr  - pointer to job that is completing
 * IN suspended - true if job was previously suspended
 */
extern void make_node_comp(struct node_record *node_ptr,
			   struct job_record *job_ptr, bool suspended);

/*
 * make_node_idle - flag specified node as having finished with a job
 * IN node_ptr - pointer to node reporting job completion
 * IN job_ptr  - pointer to job that just completed
 */
extern void make_node_idle(struct node_record *node_ptr, 
			   struct job_record *job_ptr);

/* msg_to_slurmd - send given msg_type every slurmd, no args */
extern void msg_to_slurmd (slurm_msg_type_t msg_type);

/* node_fini - free all memory associated with node records */
extern void node_fini(void);

/*
 * node_name2bitmap - given a node name regular expression, build a bitmap 
 *	representation
 * IN node_names  - list of nodes
 * IN best_effort - if set don't return an error on invalid node name entries 
 * OUT bitmap     - set to bitmap or NULL on error 
 * RET 0 if no error, otherwise EINVAL
 * global: node_record_table_ptr - pointer to global node table
 * NOTE: the caller must bit_free() memory at bitmap when no longer required
 */
extern int node_name2bitmap (char *node_names, bool best_effort, 
		bitstr_t **bitmap);

/* node_did_resp - record that the specified node is responding
 * IN name - name of the node */
extern void node_did_resp (char *name);

/* 
 * node_not_resp - record that the specified node is not responding
 * IN name - name of the node 
 * IN msg_time - time message was sent
 */
extern void node_not_resp (char *name, time_t msg_time);

/*
 * job_alloc_info - get details about an existing job allocation
 * IN uid - job issuing the code
 * IN job_id - ID of job for which info is requested
 * OUT job_pptr - set to pointer to job record
 */
extern int job_alloc_info(uint32_t uid, uint32_t job_id, 
			  struct job_record **job_pptr);


/* 
 * pack_all_jobs - dump all job information for all jobs in 
 *	machine independent form (for network transmission)
 * OUT buffer_ptr - the pointer is set to the allocated buffer.
 * OUT buffer_size - set to size of the buffer in bytes
 * IN show_flags - job filtering options
 * IN uid - uid of user making request (for partition filtering)
 * global: job_list - global list of job records
 * NOTE: the buffer at *buffer_ptr must be xfreed by the caller
 * NOTE: change _unpack_job_desc_msg() in common/slurm_protocol_pack.c 
 *	whenever the data format changes
 */
extern void pack_all_jobs(char **buffer_ptr, int *buffer_size,
		uint16_t show_flags, uid_t uid);

/* 
 * pack_all_node - dump all configuration and node information for all nodes  
 *	in machine independent form (for network transmission)
 * OUT buffer_ptr - pointer to the stored data
 * OUT buffer_size - set to size of the buffer in bytes
 * IN show_flags - node filtering options
 * IN uid - uid of user making request (for partition filtering)
 * global: node_record_table_ptr - pointer to global node table
 * NOTE: the caller must xfree the buffer at *buffer_ptr
 * NOTE: change slurm_load_node() in api/node_info.c when data format changes
 * NOTE: READ lock_slurmctld config before entry
 */
extern void pack_all_node (char **buffer_ptr, int *buffer_size,
		uint16_t show_flags, uid_t uid);

/* 
 * pack_ctld_job_step_info_response_msg - packs job step info
 * IN job_id - specific id or zero for all
 * IN step_id - specific id or zero for all
 * IN uid - user issuing request
 * IN show_flags - job step filtering options
 * OUT buffer - location to store data, pointers automatically advanced 
 * RET - 0 or error code
 * NOTE: MUST free_buf buffer
 */
extern int pack_ctld_job_step_info_response_msg(uint32_t job_id, 
			uint32_t step_id, uid_t uid, 
			uint16_t show_flags, Buf buffer);

/* 
 * pack_all_part - dump all partition information for all partitions in 
 *	machine independent form (for network transmission)
 * OUT buffer_ptr - the pointer is set to the allocated buffer.
 * OUT buffer_size - set to size of the buffer in bytes
 * IN show_flags - partition filtering options
 * IN uid - uid of user making request (for partition filtering)
 * global: part_list - global list of partition records
 * NOTE: the buffer at *buffer_ptr must be xfreed by the caller
 * NOTE: change slurm_load_part() in api/part_info.c if data format changes
 */
extern void pack_all_part(char **buffer_ptr, int *buffer_size, 
		uint16_t show_flags, uid_t uid);

/* 
 * pack_job - dump all configuration information about a specific job in 
 *	machine independent form (for network transmission)
 * IN dump_job_ptr - pointer to job for which information is requested
 * IN/OUT buffer - buffer in which data is placed, pointers automatically 
 *	updated
 * NOTE: change _unpack_job_desc_msg() in common/slurm_protocol_pack.c
 *	  whenever the data format changes
 */
extern void pack_job (struct job_record *dump_job_ptr, Buf buffer);

/* 
 * pack_part - dump all configuration information about a specific partition 
 *	in machine independent form (for network transmission)
 * IN part_ptr - pointer to partition for which information is requested
 * IN/OUT buffer - buffer in which data is placed, pointers automatically 
 *	updated
 * global: default_part_loc - pointer to the default partition
 * NOTE: if you make any changes here be sure to make the corresponding 
 *	changes to load_part_config in api/partition_info.c
 */
extern void pack_part (struct part_record *part_ptr, Buf buffer);

/* part_filter_clear - Clear the partition's hidden flag based upon a user's
 * group access. This must follow a call to part_filter_set() */
extern void part_filter_clear(void);

/* part_filter_set - Set the partition's hidden flag based upon a user's 
 * group access. This must be followed by a call to part_filter_clear() */
extern void part_filter_set(uid_t uid);

/* part_fini - free all memory associated with partition records */
void part_fini (void);

/*
 * purge_old_job - purge old job records. 
 *	the jobs must have completed at least MIN_JOB_AGE minutes ago
 * global: job_list - global job table
 *	last_job_update - time of last job table update
 */
extern void purge_old_job (void);

/*
 * rehash_jobs - Create or rebuild the job hash table.
 * NOTE: run lock_slurmctld before entry: Read config, write job
 */
extern void rehash_jobs(void);

/* 
 * rehash_node - build a hash table of the node_record entries. 
 * global: node_record_table_ptr - pointer to global node table
 *         node_hash_table - table of hash indecies
 * NOTE: manages memory for node_hash_table
 */
extern void rehash_node (void);

/* update first assigned job id as needed on reconfigure */
extern void reset_first_job_id(void);

/* 
 * reset_job_bitmaps - reestablish bitmaps for existing jobs. 
 *	this should be called after rebuilding node information, 
 *	but before using any job entries.
 * global: last_job_update - time of last job table update
 *	job_list - pointer to global job list
 */
extern void reset_job_bitmaps (void);

/* After a node is returned to service, reset the priority of jobs 
 * which may have been held due to that node being unavailable */
extern void reset_job_priority(void);

/*
 * restore_node_features - Restore node features based upon state
 *      saved (preserves interactive updates)
 */
extern void restore_node_features(void);

/* run_backup - this is the backup controller, it should run in standby 
 *	mode, assuming control when the primary controller stops responding */
extern void run_backup(void);

/* save_all_state - save entire slurmctld state for later recovery */
extern void save_all_state(void);

/* 
 * schedule - attempt to schedule all pending jobs
 *	pending jobs for each partition will be scheduled in priority  
 *	order until a request fails
 * RET count of jobs scheduled
 * global: job_list - global list of job records
 *	last_job_update - time of last update to job table
 * Note: We re-build the queue every time. Jobs can not only be added 
 *	or removed from the queue, but have their priority or partition 
 *	changed with the update_job RPC. In general nodes will be in priority 
 *	order (by submit time), so the sorting should be pretty fast.
 */
extern int schedule (void);

/*
 * set_node_down - make the specified node's state DOWN if possible
 *	(not in a DRAIN state), kill jobs as needed 
 * IN name - name of the node 
 * IN reason - why the node is DOWN
 */
extern void set_node_down (char *name, char *reason);

/*
 * set_slurmctld_state_loc - create state directory as needed and "cd" to it
 */
extern int set_slurmctld_state_loc(void);

/* set_slurmd_addr - establish the slurm_addr for the slurmd on each node
 *	Uses common data structures. */
extern void set_slurmd_addr (void);

/*
 * signal_step_tasks - send specific signal to specific job step
 * IN step_ptr - step record pointer
 * IN signal - signal to send
 */
extern void signal_step_tasks(struct step_record *step_ptr, uint16_t signal);

/*
 * slurmctld_shutdown - wake up slurm_rpc_mgr thread via signal
 * RET 0 or error code
 */
extern int slurmctld_shutdown(void);

/*
 * step_create - creates a step_record in step_specs->job_id, sets up the
 *	according to the step_specs.
 * IN step_specs - job step specifications
 * OUT new_step_record - pointer to the new step_record (NULL on error)
 * IN kill_job_when_step_done - if set kill the job on step completion
 * IN batch_step - set if step is a batch script
 * RET - 0 or error code
 * NOTE: don't free the returned step_record because that is managed through
 * 	the job.
 */
extern int step_create ( job_step_create_request_msg_t *step_specs, 
			 struct step_record** new_step_record,
			 bool kill_job_when_step_done,
			 bool batch_step );

/*
<<<<<<< HEAD
 * step_layout_create - creates a step_layout according to the inputs.
 * IN job_ptr - job record step belongs to
 * IN step_node_list - node list of hosts in step
 * IN num_tasks - number of tasks in step
 * IN task_dist - type of task distribution
 * IN plane_size - size of plane (only needed for the plane distribution)
 * RET - NULL or slurm_step_layout_t *
 * NOTE: you need to free the returned step_layout usually when the 
 *       step is freed.
 */
extern slurm_step_layout_t *step_layout_create(struct step_record *step_ptr,
					       char *step_node_list,
					       uint16_t node_count,
					       uint32_t num_tasks,
					       uint16_t task_dist,
					       uint32_t plane_size);
/*
=======
>>>>>>> e77a2066
 * step_epilog_complete - note completion of epilog on some node and 
 *	release it's switch windows if appropriate. can perform partition 
 *	switch window releases.
 * IN job_ptr - pointer to job which has completed epilog
 * IN node_name - name of node which has completed epilog
 */
extern int step_epilog_complete(struct job_record  *job_ptr, 
	char *node_name);

/* 
 * step_on_node - determine if the specified job has any job steps allocated to 
 * 	the specified node 
 * IN job_ptr - pointer to an active job record
 * IN node_ptr - pointer to a node record
 * RET true of job has step on the node, false otherwise 
 */
extern bool step_on_node(struct job_record  *job_ptr, 
			 struct node_record *node_ptr);

/*
 * step_partial_comp - Note the completion of a job step on at least
 *	some of its nodes
 * IN req     - step_completion_msg RPC from slurmstepd
 * OUT rem    - count of nodes for which responses are still pending
 * OUT max_rc - highest return code for any step thus far
 * RET 0 on success, otherwise ESLURM error code
 */
extern int step_partial_comp(step_complete_msg_t *req, int *rem,
		int *max_rc);

/* Update time stamps for job step suspend */
extern void suspend_job_step(struct job_record *job_ptr);

/*
 * Synchronize the batch job in the system with their files.
 * All pending batch jobs must have script and environment files
 * No other jobs should have such files
 */
extern int sync_job_files(void);

/*
 * update_job - update a job's parameters per the supplied specifications
 * IN job_specs - a job's specification
 * IN uid - uid of user issuing RPC
 * RET returns an error code from slurm_errno.h
 * global: job_list - global list of job entries
 *	last_job_update - time of last job table update
 */
extern int update_job (job_desc_msg_t * job_specs, uid_t uid);

/* Reset nodes_completing field for all jobs */
extern void update_job_nodes_completing(void);

/* Reset slurmctld logging based upon configuration parameters
 * uses common slurmctld_conf data structure */
extern void update_logging(void);

/* 
 * update_node - update the configuration data for one or more nodes
 * IN update_node_msg - update node request
 * RET 0 or error code
 * global: node_record_table_ptr - pointer to global node table
 */
extern int update_node ( update_node_msg_t * update_node_msg )  ;

/* 
 * update_part - update a partition's configuration data
 * IN part_desc - description of partition changes
 * RET 0 or an error code
 * global: part_list - list of partition entries
 *	last_part_update - update time of partition records
 */
extern int update_part (update_part_msg_t * part_desc );

/*
 * validate_group - validate that the submit uid is authorized to run in 
 *	this partition
 * IN part_ptr - pointer to a partition
 * IN run_uid - user to run the job as
 * RET 1 if permitted to run, 0 otherwise
 */
extern int validate_group (struct part_record *part_ptr, uid_t run_uid);

/*
 * validate_jobs_on_node - validate that any jobs that should be on the node 
 *	are actually running, if not clean up the job records and/or node 
 *	records, call this function after validate_node_specs() sets the node 
 *	state properly 
 * IN node_name - node which should have jobs running
 * IN/OUT job_count - number of jobs which should be running on specified node
 * IN job_id_ptr - pointer to array of job_ids that should be on this node
 * IN step_id_ptr - pointer to array of job step ids that should be on node
 */
extern void validate_jobs_on_node ( char *node_name, uint32_t *job_count, 
			uint32_t *job_id_ptr, uint16_t *step_id_ptr);

/*
 * validate_node_specs - validate the node's specifications as valid, 
 *   if not set state to down, in any case update last_response
 * IN node_name - name of the node
 * IN cpus - number of cpus measured
 * IN sockets - number of sockets per cpu measured
 * IN cores - number of cores per socket measured
 * IN threads - number of threads per core measured
 * IN real_memory - mega_bytes of real_memory measured
 * IN tmp_disk - mega_bytes of tmp_disk measured
 * IN job_count - number of jobs allocated to this node
 * IN status - node status code
 * RET 0 if no error, ENOENT if no such node, EINVAL if values too low
 * global: node_record_table_ptr - pointer to global node table
 */
extern int validate_node_specs (char *node_name,
				uint16_t cpus,
				uint16_t sockets,
				uint16_t cores,
				uint16_t threads,
				uint32_t real_memory,
				uint32_t tmp_disk, uint32_t job_count,
				uint32_t status);

/*
 * validate_nodes_via_front_end - validate all nodes on a cluster as having
 *	a valid configuration as soon as the front-end registers. Individual
 *	nodes will not register with this configuration
 * IN job_count - number of jobs which should be running on cluster
 * IN job_id_ptr - pointer to array of job_ids that should be on cluster
 * IN step_id_ptr - pointer to array of job step ids that should be on cluster
 * IN status - cluster status code
 * RET 0 if no error, SLURM error code otherwise
 * global: node_record_table_ptr - pointer to global node table
 * NOTE: READ lock_slurmctld config before entry
 */
extern int validate_nodes_via_front_end(uint32_t job_count, 
			uint32_t *job_id_ptr, uint16_t *step_id_ptr,
			uint32_t status);

#endif /* !_HAVE_SLURMCTLD_H */<|MERGE_RESOLUTION|>--- conflicted
+++ resolved
@@ -3,10 +3,10 @@
  *
  *  $Id$
  *****************************************************************************
- *  Copyright (C) 2002-2006 The Regents of the University of California.
+ *  Copyright (C) 2002 The Regents of the University of California.
  *  Produced at Lawrence Livermore National Laboratory (cf, DISCLAIMER).
  *  Written by Morris Jette <jette1@llnl.gov> et. al.
- *  UCRL-CODE-226842.
+ *  UCRL-CODE-217948.
  *  
  *  This file is part of SLURM, a resource management program.
  *  For details, see <http://www.llnl.gov/linux/slurm/>.
@@ -74,7 +74,6 @@
 #include "src/common/slurm_protocol_api.h"
 #include "src/common/slurm_protocol_defs.h"
 #include "src/common/switch.h"
-#include "src/common/timers.h"
 #include "src/common/xmalloc.h"
 #include "src/common/read_config.h" /* location of slurmctld_conf */
 
@@ -108,13 +107,6 @@
 /* Check for jobs reaching their time limit every PERIODIC_TIMEOUT seconds */
 #define	PERIODIC_TIMEOUT	60
 
-/* Attempt to purge defunct job records and resend job kill requests
- * every PURGE_JOB_INTERVAL seconds */
-#define PURGE_JOB_INTERVAL 60
-
-/* Process pending trigger events every TRIGGER_INTERVAL seconds */
-#define TRIGGER_INTERVAL 10
-
 /* Pathname of group file record for checking update times */
 #define GROUP_FILE	"/etc/group"
 
@@ -123,7 +115,7 @@
 #define	PERIODIC_GROUP_CHECK	600
 
 /* Seconds to wait for backup controller response to REQUEST_CONTROL RPC */
-#define CONTROL_TIMEOUT 4	/* seconds */
+#define CONTROL_TIMEOUT 4
 
 /*****************************************************************************\
  *  General configuration parameters and data structures
@@ -163,10 +155,7 @@
 
 struct config_record {
 	uint32_t magic;		/* magic cookie to test data integrity */
-	uint16_t cpus;		/* count of processors running on the node */
-	uint16_t sockets;	/* number of sockets per node */
-	uint16_t cores;		/* number of cores per CPU */
-	uint16_t threads;	/* number of threads per core */
+	uint32_t cpus;		/* count of cpus running on the node */
 	uint32_t real_memory;	/* MB real memory on the node */
 	uint32_t tmp_disk;	/* MB total storage in TMP_FS file system */
 	uint32_t weight;	/* arbitrary priority of node for 
@@ -185,10 +174,7 @@
 					 * NODE_STATE_NO_RESPOND if not 
 					 * responding */
 	time_t last_response;		/* last response from the node */
-	uint16_t cpus;			/* count of processors on the node */
-	uint16_t sockets;		/* number of sockets per node */
-	uint16_t cores;			/* number of cores per CPU */
-	uint16_t threads;		/* number of threads per core */
+	uint32_t cpus;			/* count of cpus on the node */
 	uint32_t real_memory;		/* MB real memory on the node */
 	uint32_t tmp_disk;		/* MB total disk in TMP_FS */
 	struct config_record *config_ptr;  /* configuration spec ptr */
@@ -203,9 +189,6 @@
 	uint16_t no_share_job_cnt;	/* count of jobs running that will
 					 * not share nodes */
 	char *reason; 			/* why a node is DOWN or DRAINING */
-	char *features;			/* associated features, used only
-					 * for state save/restore, DO NOT
-					 * use for scheduling purposes */
 	struct node_record *node_next;	/* next entry with same hash index */ 
 };
 
@@ -275,23 +258,20 @@
 	bitstr_t *req_node_bitmap;	/* bitmap of required nodes */
 	bitstr_t *exc_node_bitmap;	/* bitmap of excluded nodes */
 	char *features;			/* required features */
-	uint16_t shared;		/* 1 if job can share nodes,
-					   0 if job cannot share nodes,
-					   any other value accepts the default
-					   sharing policy. */
+	uint16_t req_tasks;		/* required number of tasks */
+	uint16_t shared;		/* set node can be shared */
 	uint16_t contiguous;		/* set if requires contiguous nodes */
-	uint16_t task_dist;		/* task layout for this job. Only useful
-                                         * when Consumable Resources is enabled */
-	uint32_t num_tasks;		/* number of tasks to start */
-	uint16_t overcommit;		/* processors being over subscribed */
+        uint16_t exclusive;             /* set if requires exclusive
+                                         * nodes, Only useful when
+                                         * Consumable Resources are
+                                         * enabled */
+	uint16_t wait_reason;		/* reason job still pending, see
+					 * slurm.h:enum job_wait_reason */
 	uint16_t cpus_per_task;		/* number of processors required for 
 					 * each task */
-	uint16_t ntasks_per_node;	/* number of tasks on each node */
-	/* job constraints: */
-	uint32_t job_min_procs;		/* minimum processors per node */
-	uint32_t job_min_memory;	/* minimum memory per node, MB */
-	uint32_t job_max_memory;	/* maximum memory per node, MB */
-	uint32_t job_min_tmp_disk;	/* minimum tempdisk per node, MB */
+	uint32_t min_procs;		/* minimum processors per node */
+	uint32_t min_memory;		/* minimum memory per node, MB */
+	uint32_t min_tmp_disk;		/* minimum tempdisk per node, MB */
 	char *err;			/* pathname of job's stderr file */
 	char *in;			/* pathname of job's stdin file */
 	char *out;			/* pathname of job's stdout file */
@@ -302,8 +282,6 @@
 	char *work_dir;			/* pathname of working directory */
 	char **argv;			/* arguments for a batch job script */
 	uint16_t argc;			/* count of argv elements */
-	uint16_t no_requeue;		/* don't requeue job if set */
-	multi_core_data_t *mc_ptr;	/* multi-core specific data */
 };
 
 struct job_record {
@@ -349,16 +327,13 @@
 	uint32_t alloc_sid;		/* local sid making resource alloc */
 	char    *alloc_node;		/* local node making resource alloc */
 	uint16_t next_step_id;		/* next step id to be used */
-	uint32_t node_cnt;		/* count of nodes allocated to job */
+	uint16_t node_cnt;		/* count of nodes allocated to job */
 	slurm_addr *node_addr;		/* addresses of the nodes allocated to 
 					 * job */
 	List step_list;			/* list of job's steps */
-	uint16_t alloc_resp_port;	/* RESPONSE_RESOURCE_ALLOCATION port */
-	char *alloc_resp_host;		/* RESPONSE_RESOURCE_ALLOCATION host */
-	uint16_t other_port;		/* port for client communications */
-	char *other_host;		/* host for client communications */
+	uint16_t port;			/* port for srun communications */
+	char *host;			/* host for srun communications */
 	char *account;			/* account number to charge */
-	char *comment;			/* arbitrary comment */
 	uint32_t dependency;		/* defer until this job completes */
 	char *network;			/* network/switch requirement spec */
 	struct job_record *job_next;	/* next entry with same hash index */
@@ -373,22 +348,14 @@
                                          * linear plugins 
                                          * 0 if cr is NOT enabled, 
                                          * 1 if cr is enabled */
-        uint32_t alloc_lps_cnt;        /* number of hosts in alloc_lps
-					  or 0 if alloc_lps is not needed
-					  for the credentials */
-        uint32_t *alloc_lps;           /* number of logical processors
-					* allocated for this job */
+        uint32_t ntask_cnt;             /* number of hosts in *ntask
+                                           or 0 if ntask is not needed
+                                           for the credentials */
+        uint32_t *ntask;                /* number of tasks to run on
+                                           each of the ntask_cnt hosts */
 	uint16_t mail_type;		/* see MAIL_JOB_* in slurm.h */
 	char *mail_user;		/* user to get e-mail notification */
-<<<<<<< HEAD
-	uint32_t requid;            	/* requester user ID */
-	uint32_t exit_code;		/* exit code for job (status from 
-					 * wait call) */
-	uint16_t state_reason;		/* reason job still pending or failed
-					 * see slurm.h:enum job_wait_reason */
-=======
 	uint32_t exit_code;		/* exit code for the job */
->>>>>>> e77a2066
 };
 
 struct 	step_record {
@@ -396,13 +363,14 @@
 	uint16_t step_id;		/* step number */
 	uint16_t cyclic_alloc;		/* set for cyclic task allocation 
 					   across nodes */
+	uint32_t num_tasks;		/* number of tasks required */
+	uint32_t num_cpus;		/* number of cpus required */
 	time_t start_time;      	/* step allocation time */
-/*	time_t suspend_time;		 * time step last suspended or resumed
-					 * implicitly the same as suspend_time
-					 * in the job record */
-	time_t pre_sus_time;		/* time step ran prior to last suspend */
+	char *step_node_list;		/* list of nodes allocated to job 
+					   step */
 	bitstr_t *step_node_bitmap;	/* bitmap of nodes allocated to job 
 					   step */
+	time_t time_last_active;	/* time of last job activity */
 	uint16_t port;			/* port for srun communications */
 	char *host;			/* host for srun communications */
 	uint16_t batch_step;		/* 1 if batch job step, 0 otherwise */
@@ -414,8 +382,6 @@
 	bitstr_t *exit_node_bitmap;	/* bitmap of exited nodes */
 	jobacctinfo_t *jobacct;         /* keep track of process info in the 
 					   step */
-	slurm_step_layout_t *step_layout;/* info about how tasks are laid out
-					    in the step */
 };
 
 extern List job_list;			/* list of job_record entries */
@@ -431,15 +397,12 @@
  * useful when updating other types of consumable resources as well
 */
 enum select_data_info {
-	SELECT_CR_PLUGIN,    /* data-> uint32 1 if CR plugin */
-	SELECT_CPU_COUNT,    /* data-> uint16 count_cpus (CR support) */   
-	SELECT_BITMAP,       /* data-> partially_idle_bitmap (CR support) */
-	SELECT_ALLOC_CPUS,   /* data-> uint16 alloc cpus (CR support) */
-	SELECT_ALLOC_LPS,    /* data-> uint32 alloc lps  (CR support) */
-	SELECT_ALLOC_MEMORY, /* data-> uint32 alloc mem  (CR support) */
-	SELECT_AVAIL_CPUS,   /* data-> uint16 avail cpus (CR support) */ 
-	SELECT_AVAIL_MEMORY  /* data-> uint32 avail mem  (CR support) */ 
-} ;
+       SELECT_CR_PLUGIN,       /* data-> uint32 1 if CR plugin */
+       SELECT_CR_CPU_COUNT,    /* data-> uint32_t count_cpus (CR support) */   
+       SELECT_CR_BITMAP,       /* data-> partially_idle_bitmap (CR support) */
+       SELECT_CR_USED_CPUS,    /* data-> uint32 used_cpus (CR support) */
+       SELECT_CR_USABLE_CPUS   /* data-> uint32 usable cpus (CR support) */ 
+};
 
 /*****************************************************************************\
  *  Global slurmctld functions
@@ -513,13 +476,10 @@
 extern struct step_record * create_step_record (struct job_record *job_ptr);
 
 /* 
- * delete_step_records - delete step record for specified job_ptr
- * IN job_ptr - pointer to job table entry to have step records removed
- * IN filter  - determine which job steps to delete
- *              0: delete all job steps
- *              1: delete only job steps without a switch allocation
- */
-extern void delete_step_records (struct job_record *job_ptr, int filter);
+ * delete_all_step_records - delete all step record for specified job_ptr
+ * IN job_ptr - pointer to job table entry to have step record added
+ */
+extern void delete_all_step_records (struct job_record *job_ptr);
 
 /* 
  * delete_job_details - delete a job's detail record and clear it's pointer
@@ -573,14 +533,6 @@
 extern void dump_job_desc(job_desc_msg_t * job_specs);
 
 /*
- * dump_job_step_state - dump the state of a specific job step to a buffer,
- *	load with load_step_state
- * IN step_ptr - pointer to job step for which information is to be dumpped
- * IN/OUT buffer - location to store data, pointers automatically advanced
- */
-extern void dump_job_step_state(struct step_record *step_ptr, Buf buffer);
-
-/*
  * dump_step_desc - dump the incoming step initiate request message
  * IN step_spec - job step request specification from RPC
  */
@@ -628,12 +580,6 @@
  * RET point to string containing job script
  */
 extern char *get_job_script (struct job_record *job_ptr);
-
-/*
- * get_next_job_id - return the job_id to be used by default for
- *	the next job
- */
-extern uint32_t get_next_job_id(void);
 
 /* 
  * find_step_record - return a pointer to the step record with the given 
@@ -736,8 +682,8 @@
  * OUT timeout_msg - job timeout response to be sent
  * RET SLURM_SUCESS or an error code
  */
-extern int job_end_time(job_alloc_info_msg_t *time_req_msg,
-			srun_timeout_msg_t *timeout_msg);
+extern int job_end_time(old_job_alloc_msg_t *time_req_msg,
+		srun_timeout_msg_t *timeout_msg);
 
 /* job_fini - free all memory associated with job records */
 extern void job_fini (void);
@@ -840,15 +786,6 @@
  * RET - true if job no longer must be defered for another job
  */
 extern bool job_independent(struct job_record *job_ptr);
-
-/*
- * job_requeue - Requeue a running or pending batch job
- * IN uid - user id of user issuing the RPC
- * IN job_id - id of the job to be requeued
- * IN conn_fd - file descriptor on which to send reply
- * RET 0 on success, otherwise ESLURM error code
- */
-extern int job_requeue (uid_t uid, uint32_t job_id, slurm_fd conn_fd);
 
 /* 
  * job_step_complete - note normal completion the specified job step
@@ -941,7 +878,7 @@
  * load_all_node_state - Load the node state from file, recover on slurmctld 
  *	restart. Execute this after loading the configuration file data.
  *	Data goes into common storage.
- * IN state_only - if true over-write only node state, features and reason
+ * IN state_only - if true over-write only node state and reason fields
  * RET 0 or error code
  */
 extern int load_all_node_state ( bool state_only );
@@ -959,21 +896,6 @@
  *	file data.
  */
 extern int load_all_part_state ( void );
-
-/*
- * Create a new job step from data in a buffer (as created by dump_job_step_state)
- * IN/OUT - job_ptr - point to a job for which the step is to be loaded.
- * IN/OUT buffer - location from which to get data, pointers automatically advanced
- */
-extern int load_step_state(struct job_record *job_ptr, Buf buffer);
-
-/* 
- * make_batch_job_cred - add a job credential to the batch_job_launch_msg
- * IN/OUT launch_msg_ptr - batch_job_launch_msg in which job_id, step_id,
- *                         uid and nodes have already been set
- * RET 0 or error code
- */
-extern int make_batch_job_cred(batch_job_launch_msg_t *launch_msg_ptr);
 
 /* make_node_alloc - flag specified node as allocated to a job
  * IN node_ptr - pointer to node being allocated
@@ -1029,13 +951,13 @@
 extern void node_not_resp (char *name, time_t msg_time);
 
 /*
- * job_alloc_info - get details about an existing job allocation
+ * old_job_info - get details about an existing job allocation
  * IN uid - job issuing the code
  * IN job_id - ID of job for which info is requested
  * OUT job_pptr - set to pointer to job record
  */
-extern int job_alloc_info(uint32_t uid, uint32_t job_id, 
-			  struct job_record **job_pptr);
+extern int old_job_info(uint32_t uid, uint32_t job_id, 
+		struct job_record **job_pptr);
 
 
 /* 
@@ -1168,12 +1090,6 @@
  * which may have been held due to that node being unavailable */
 extern void reset_job_priority(void);
 
-/*
- * restore_node_features - Restore node features based upon state
- *      saved (preserves interactive updates)
- */
-extern void restore_node_features(void);
-
 /* run_backup - this is the backup controller, it should run in standby 
  *	mode, assuming control when the primary controller stops responding */
 extern void run_backup(void);
@@ -1227,7 +1143,7 @@
 
 /*
  * step_create - creates a step_record in step_specs->job_id, sets up the
- *	according to the step_specs.
+ *	accoding to the step_specs.
  * IN step_specs - job step specifications
  * OUT new_step_record - pointer to the new step_record (NULL on error)
  * IN kill_job_when_step_done - if set kill the job on step completion
@@ -1242,26 +1158,6 @@
 			 bool batch_step );
 
 /*
-<<<<<<< HEAD
- * step_layout_create - creates a step_layout according to the inputs.
- * IN job_ptr - job record step belongs to
- * IN step_node_list - node list of hosts in step
- * IN num_tasks - number of tasks in step
- * IN task_dist - type of task distribution
- * IN plane_size - size of plane (only needed for the plane distribution)
- * RET - NULL or slurm_step_layout_t *
- * NOTE: you need to free the returned step_layout usually when the 
- *       step is freed.
- */
-extern slurm_step_layout_t *step_layout_create(struct step_record *step_ptr,
-					       char *step_node_list,
-					       uint16_t node_count,
-					       uint32_t num_tasks,
-					       uint16_t task_dist,
-					       uint32_t plane_size);
-/*
-=======
->>>>>>> e77a2066
  * step_epilog_complete - note completion of epilog on some node and 
  *	release it's switch windows if appropriate. can perform partition 
  *	switch window releases.
@@ -1291,9 +1187,6 @@
  */
 extern int step_partial_comp(step_complete_msg_t *req, int *rem,
 		int *max_rc);
-
-/* Update time stamps for job step suspend */
-extern void suspend_job_step(struct job_record *job_ptr);
 
 /*
  * Synchronize the batch job in the system with their files.
@@ -1363,9 +1256,6 @@
  *   if not set state to down, in any case update last_response
  * IN node_name - name of the node
  * IN cpus - number of cpus measured
- * IN sockets - number of sockets per cpu measured
- * IN cores - number of cores per socket measured
- * IN threads - number of threads per core measured
  * IN real_memory - mega_bytes of real_memory measured
  * IN tmp_disk - mega_bytes of tmp_disk measured
  * IN job_count - number of jobs allocated to this node
@@ -1374,11 +1264,7 @@
  * global: node_record_table_ptr - pointer to global node table
  */
 extern int validate_node_specs (char *node_name,
-				uint16_t cpus,
-				uint16_t sockets,
-				uint16_t cores,
-				uint16_t threads,
-				uint32_t real_memory,
+				uint32_t cpus, uint32_t real_memory, 
 				uint32_t tmp_disk, uint32_t job_count,
 				uint32_t status);
 
