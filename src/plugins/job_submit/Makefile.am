--- conflicted
+++ resolved
@@ -10,8 +10,5 @@
 	pbs \
 	require_timelimit \
 	throttle \
-<<<<<<< HEAD
-	ccr_qos
-=======
-	save_script
->>>>>>> 616b02a1
+	ccr_qos \
+	save_script