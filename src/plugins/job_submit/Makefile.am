# Makefile for job_submit plugins

SUBDIRS = \
	all_partitions \
	cnode \
	cray \
	defaults \
	logging \
	lua \
	partition \
	pbs \
	require_timelimit \
	throttle \
<<<<<<< HEAD
	save_script
=======
	ccr_qos
>>>>>>> 63ed3ae9
<|MERGE_RESOLUTION|>--- conflicted
+++ resolved
@@ -11,8 +11,5 @@
 	pbs \
 	require_timelimit \
 	throttle \
-<<<<<<< HEAD
-	save_script
-=======
-	ccr_qos
->>>>>>> 63ed3ae9
+	save_script \
+	ccr_qos