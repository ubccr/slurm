#!/usr/bin/expect
############################################################################
# Purpose: Test of SLURM functionality
#          Validate that mod QoS modifies the preempt QoS when using =,+=,
#          -=
#
# Output:  "TEST: #.#" followed by "SUCCESS" if test was successful, OR
#          "FAILURE: ..." otherwise with an explanation of the failure, OR
#          anything else indicates a failure mode that must be investigated.
############################################################################
# Copyright (C) 2014 SchedMD LLC
# Written by Nathan Yee <nyee32@schedmd.com>
#
# This file is part of SLURM, a resource management program.
# For details, see <http://slurm.schedmd.com/>.
# Please also read the included file: DISCLAIMER.
#
# SLURM is free software; you can redistribute it and/or modify it under
# the terms of the GNU General Public License as published by the Free
# Software Foundation; either version 2 of the License, or (at your option)
# any later version.
#
# SLURM is distributed in the hope that it will be useful, but WITHOUT ANY
# WARRANTY; without even the implied warranty of MERCHANTABILITY or FITNESS
# FOR A PARTICULAR PURPOSE.  See the GNU General Public License for more
# details.
#
# You should have received a copy of the GNU General Public License along
# with SLURM; if not, write to the Free Software Foundation, Inc.
# 51 Franklin Street, Fifth Floor, Boston, MA 02110-1301  USA.
############################################################################
source ./globals
source ./globals_accounting

set test_id      21.32
set exit_code    0
set qos_test(0)  "test$test_id\_qos_0"
set qos_test(1)  "test$test_id\_qos_1"
set qos_test(2)  "test$test_id\_qos_2"
set qos_test(3)  "test$test_id\_qos_3"
set qos_test(4)  "test$test_id\_qos_4"
set access_err  0

print_header $test_id

set qos_names_str 0
foreach inx [array names qos_test] {
	if { $qos_names_str != 0 } {
		set qos_names_str "$qos_names_str,$qos_test($inx)"
	} else {
		set qos_names_str "$qos_test($inx)"
	}
}

proc reset_qos { } {

	global sacctmgr qos_main exit_code qos_test

	set removed 0
	spawn $sacctmgr -i mod qos $qos_test(0) set preempt=''
	expect {
		"Modified qos" {
			set removed 1
			exp_continue
		}
		timeout {
			send_user "\nFAILURE: sacctmgr is not responding\n"
			set exit_code 1
		}
		eof {
			wait
		}
	}

	if {$removed != 1} {
		send_user "\nFAILURE: qos $qos_main\'s preempt qos were not "
		send_user "removed\n"
		set exit_code 1
	}

}

proc _local_mod_qos { preempt_qos } {

	global sacctmgr exit_code qos_test

	set mod 0
	spawn $sacctmgr -i mod qos $qos_test(0) set preempt$preempt_qos
	expect {
		-re "Modified qos" {
			set mod 1
			exp_continue
		}
		timeout {
			send_user "\nFAILURE: sacctmgr is not responding\n"
			set exit_code 1
		}
		eof {
			wait
		}
	}

	if {$mod != 1} {
		send_user "\nFAILURE: QoS was not modified\n"
		set exit_code 1
	}
}

proc check_pre { preempt_qos } {

	global sacctmgr exit_code alpha_numeric_under qos_test

	set match 0
	spawn $sacctmgr show qos $qos_test(0) format=preempt%-80 --noheader
	expect {
		-re "$preempt_qos" {
			set match 1
			exp_continue
		}
		timeout {
			send_user "\nFAILURE: sacctmgr is not responding\n"
			set exit_code 1
		}
		eof {
			wait
		}
	}

	if {$match != 1} {
		send_user "\nFAILURE: preempted QoS do not match what is expected\n"
		set exit_code 1
	}
}

######################### Test Begins #########################

<<<<<<< HEAD
if {[test_using_slurmdbd] != 1} {
	send_user "\nWARNING: not using accounting_storage/slurmdbd\n"
	exit $exit_code
=======
#
# Check that current user is root or SlurmUser
#
if {[test_super_user] == 0} {
	send_user "\nWARNING: Test can only be ran as SlurmUser\n"
	exit 0
>>>>>>> f369e6d3
}

# clean it up (and check to make sure we can do this test
remove_qos $qos_names_str
if {$access_err != 0} {
	send_user "\nWARNING: not authorized to perform this test\n"
	exit $exit_code
}

# Add a few QoS
add_qos $qos_names_str
if { $exit_code } {
	remove_qos $qos_names_str
	send_user "\nFAILURE\n"
	exit $exit_code
}

# Add a preempt qos with =
send_user "Add a preempt qos with =\n"
_local_mod_qos "=$qos_test(1)"
check_pre $qos_test(1)

# Now clear the preempt qos
reset_qos
check_pre " "

# Add multiple QoSs with =
send_user "Add multiple QoSs with =\n"
_local_mod_qos "=$qos_test(1),$qos_test(2)"
check_pre "$qos_test(1),$qos_test(2)"
reset_qos
check_pre " "

# Add multiple QoSs with +=
send_user "Add multiple QoSs with +=\n"
_local_mod_qos "=$qos_test(1)"
_local_mod_qos "+=$qos_test(2)"
check_pre "$qos_test(1),$qos_test(2)"
_local_mod_qos "+=$qos_test(3),$qos_test(4)"
check_pre "$qos_test(1),$qos_test(2),$qos_test(3),$qos_test(4)"
reset_qos
check_pre " "

# Remove some of the QoS with -=
send_user "Add multiple QoSs with -=\n"
_local_mod_qos "=$qos_test(1),$qos_test(2),$qos_test(3),$qos_test(4)"
check_pre "$qos_test(1),$qos_test(2),$qos_test(3),$qos_test(4)"
_local_mod_qos "-=$qos_test(2)"
check_pre "$qos_test(1),$qos_test(3),$qos_test(4)"
_local_mod_qos "-=$qos_test(4)"
check_pre "$qos_test(1),$qos_test(3)"
_local_mod_qos "-=$qos_test(1),$qos_test(3)"
check_pre " "

remove_qos $qos_names_str

if {$exit_code == 0} {
	send_user "\nSUCCCESS\n"
} else {
	send_user "\nFAILURE\n"
}<|MERGE_RESOLUTION|>--- conflicted
+++ resolved
@@ -134,18 +134,17 @@
 
 ######################### Test Begins #########################
 
-<<<<<<< HEAD
+#
+# Check that current user is root or SlurmUser
+#
+if {[test_super_user] == 0} {
+	send_user "\nWARNING: Test can only be ran as SlurmUser\n"
+	exit 0
+}
+
 if {[test_using_slurmdbd] != 1} {
 	send_user "\nWARNING: not using accounting_storage/slurmdbd\n"
 	exit $exit_code
-=======
-#
-# Check that current user is root or SlurmUser
-#
-if {[test_super_user] == 0} {
-	send_user "\nWARNING: Test can only be ran as SlurmUser\n"
-	exit 0
->>>>>>> f369e6d3
 }
 
 # clean it up (and check to make sure we can do this test
