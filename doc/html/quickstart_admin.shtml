<!--#include virtual="header.txt"-->

<h1>Quick Start Administrator Guide</h1>
<h2>Overview</h2>
<p>Please see the <a href="quickstart.html">Quick Start User Guide</a> for a
general overview.</p>

<p>Also see <a href="platforms.html">Platforms</a> for a list of supported
computer platforms.</p>

<p>This document also includes a section specifically describing how to
perform <a href="#upgrade">upgrades</a>.</p>

<h2>Super Quick Start</h2>
<ol>
<li>Make sure the clocks, users and groups (UIDs and GIDs) are synchronized
across the cluster.</li>
<li>Install <a href="https://dun.github.io/munge/">MUNGE</a> for
authentication. Make sure that all nodes in your cluster have the
same <i>munge.key</i>. Make sure the MUNGE daemon, <i>munged</i>
is started before you start the Slurm daemons.</li>
<li>bunzip2 the distributed tar-ball and untar the files:<br>
<i>tar --bzip -x -f slurm*tar.bz2</i></li>
<li><i>cd</i> to the directory containing the Slurm source and type
<i>./configure</i> with appropriate options, typically <i>--prefix=</i>
and <i>--sysconfdir=</i></li>
<li>Type <i>make</i> to compile Slurm.</li>
<li>Type <i>make install</i> to install the programs, documentation, libraries,
header files, etc.</li>
<li>Build a configuration file using your favorite web browser and
<i>doc/html/configurator.html</i>.<br>
NOTE: The <i>SlurmUser</i> must exist prior to starting Slurm
and must exist on all nodes of the cluster.<br>
NOTE: The parent directories for Slurm's log files, process ID files,
state save directories, etc. are not created by Slurm.
They must be created and made writable by <i>SlurmUser</i> as needed prior to
starting Slurm daemons.<br>
NOTE: If any parent directories are created during the installation process
(for the executable files, libraries, etc.),
those directories will have access rights equal to read/write/execute for
everyone minus the umask value (e.g. umask=0022 generates directories with
permissions of "drwxr-r-x" and mask=0000 generates directories with
permissions of "drwxrwrwx" which is a security problem).</li>
<li>Type <i>ldconfig -n &lt;library_location&gt;</i> so that the Slurm libraries
can be found by applications that intend to use Slurm APIs directly.</li>
<li>Install the configuration file in <i>&lt;sysconfdir&gt;/slurm.conf</i>.<br>
NOTE: You will need to install this configuration file on all nodes of the cluster.</li>
<li>systemd (optional): enable the appropriate services on each system:
<ul>
<li>Controller: <code>systemctl enable slurmctld</code>
<li>Database: <code>systemctl enable slurmdbd</code>
<li>Compute Nodes: <code>systemctl enable slurmd</code>
</ul></li>
<li>Start the <i>slurmctld</i> and <i>slurmd</i> daemons.</li>
</ol>
<p>NOTE: Items 3 through 8 can be replaced with
<ol>
<li><code>rpmbuild -ta slurm*.tar.bz2</code></li>
<li><code>rpm --install &lt;the rpm files&gt;</code></li>
</ol>
</p>

<p>FreeBSD administrators should see the <a href="#FreeBSD">FreeBSD</a> section below.</p>

<h2>Building and Installing Slurm</h2>

<p>Instructions to build and install Slurm manually are shown below.
See the README and INSTALL files in the source distribution for more details.
</p>
<ol>
<li>Unpack the distributed tarball:</br>
<code>tar -xaf slurm*tar.bz2</code>
<li><code>cd</code> to the directory containing the Slurm source and type
<code>./configure</code> with appropriate options (see below).</li>
<li>Type <code>make install</code> to compile and install the programs,
documentation, libraries, header files, etc.</li>
<li>Type <code>ldconfig -n &lt;library_location&gt;</code> so that the Slurm
libraries can be found by applications that intend to use Slurm APIs directly.
The library location will be a subdirectory of PREFIX (described below) and
depend upon the system type and configuration, typically lib or lib64.
For example, if PREFIX is "/usr" and the subdirectory is "lib64" then you would
find that a file named "/usr/lib64/libslurm.so" was installed and the command
<code>ldconfig -n /usr/lib64</code> should be executed.</li>
</ol>
<p>A full list of <code>configure</code> options will be returned by the
command <code>configure --help</code>. The most commonly used arguments
to the <code>configure</code> command include:</p>
<p style="margin-left:.2in"><code>--enable-debug</code><br>
Enable additional debugging logic within Slurm.</p>
<p style="margin-left:.2in"><code>--prefix=<i>PREFIX</i></code><br>
Install architecture-independent files in PREFIX; default value is /usr/local.</p>
<p style="margin-left:.2in"><code>--sysconfdir=<i>DIR</i></code><br>
Specify location of Slurm configuration file. The default value is PREFIX/etc</p>

<p>If required libraries or header files are in non-standard locations, set
<code>CFLAGS</code> and <code>LDFLAGS</code> environment variables accordingly.
Optional Slurm plugins will be built automatically when the
<code>configure</code> script detects that the required build requirements are
present. Build dependencies for various plugins and commands are denoted below:
</p>
<ul>
<li> <b>cgroup Task Affinity</b> The <i>task/cgroup</i> plugin will be built
		with task affinity support if the <i>hwloc</i> development
		library is present.</li>
<li> <b>HDF5 Job Profiling</b> The <i>acct_gather_profile/hdf5</i> job profiling
		plugin will be built if the <i>hdf5</i> development library is
		present.</li>
<li> <b>HTML Man Pages</b> HTML versions of the man pages will be generated if
		the <i>man2html</i> command is present.</li>
<li> <b>IPMI Engergy Consumption</b> The <i>acct_gather_energy/ipmi</i>
		accouting plugin will be built if the <i>freeimpi</i>
		development library is present.</li>
<li> <b>InfiniBand Accounting</b> The <i>acct_gather_infiniband/ofed</i>
		InfiniBand accounting plugin will be built if the
		<i>libibmad</i> and <i>libibumad</i> development libraries are
		present.</li>
<li> <b>Lua Support</b> The lua API will be available in various plugins if the
		<i>lua</i> development library is present.</li>
<li> <b>MUNGE</b> The auth/munge plugin will be built if the MUNGE
		authentication development library is installed. MUNGE is used
		as the default authentication mechanism.</li>
<li> <b>MySQL</b> MySQL support for accounting will be built if the
		<i>mysql</i> development library is present.</li>
<li> <b>PAM Support</b> PAM support will be added if the <i>PAM</i> development
		library is installed.</li>
<li> <b>NUMA Affinity</b> NUMA support in the task/affinity plugin will be
		available if the <i>numa</i> development library is installed.
		</li>
<li> <b>Readline Support</b> Readline support in scontrol and sacctmgr's
		interactive modes will be available if the <i>readline</i>
		development library is present.</li>
<li> <b>RRD External Sensor Data Collection </b> The <i>ext_sensors/rrd</i>
		plugin will be built if the <i>rrdtool</i> development library
		is present.</li>
<li> <b>smap</b> The smap command will be built only if the <i>ncurses</i>
		development library is installed.</li>
<li> <b>sview</b> The sview command will be built only if <i>gtk+-2.0</i>
		is installed.</li>
</ul>
Please see the <a href="download.html">Download</a> page for references to
required software to build these plugins.</p>

<p>To build RPMs directly, copy the distributed tarball into a directory
and execute (substituting the appropriate Slurm version
number):<br><code>rpmbuild -ta slurm-17.02.0.tar.bz2</code></p>
The rpm files will be installed under the <code>$(HOME)/rpmbuild</code>
directory of the user building them.

<p>You can control some aspects of the RPM built with a <i>.rpmmacros</i>
file in your home directory. <b>Special macro definitions will likely
only be required if files are installed in unconventional locations.</b>
Some macro definitions that may be used in building Slurm include:
<dl>
<dt>_enable_debug
<dd>Specify if debugging logic within Slurm is to be enabled
<dt>_prefix
<dd>Pathname of directory to contain the Slurm files
<dt>_sysconfdir  (or _slurm_sysconfdir)
<dd>Pathname of directory containing the slurm.conf configuration file
<dt>with_munge
<dd>Specifies the MUNGE (authentication library) installation location
<dt>with_ssl
<dd>Specifies SSL library installation location
</dl>
<p>An example .rpmmacros file:
<pre>
# .rpmmacros
# Override some RPM macros from /usr/lib/rpm/macros
# Set Slurm-specific macros for unconventional file locations
#
%_enable_debug     "--with-debug"
%_prefix           /opt/slurm
%_sysconfdir       %{_prefix}/etc/slurm
%_defaultdocdir    %{_prefix}/doc
%with_munge        "--with-munge=/opt/munge"
</pre></p>

<h3>RPMs Installed</h3>

<p>The RPMs needed on the head node, compute nodes, and slurmdbd node can vary
by configuration, but here is a suggested starting point:
<ul>
<li>Head Node (where the slurmctld daemon runs),<br>
    Compute and Login Nodes</li>
	<ul>
	<li>slurm</li>
	<li>slurm-perlapi</li>
	<li>slurm-slurmctld (only on the head node)</li>
	<li>slurm-slurmd (only on the compute nodes)</li>
	</ul>
<li>SlurmDBD Node</li>
	<ul>
	<li>slurm</li>
	<li>slurm-slurmdbd</li>
	</ul>
</ul>

<h2>Daemons</h2>

<p><b>slurmctld</b> is sometimes called the &quot;controller&quot;.
It orchestrates Slurm activities, including queuing of jobs,
monitoring node states, and allocating resources to jobs. There is an
optional backup controller that automatically assumes control in the
event the primary controller fails (see the <a href="#HA">High
Availability</a> section below).  The primary controller resumes
control whenever it is restored to service. The controller saves its
state to disk whenever there is a change in state (see
&quot;StateSaveLocation&quot; in <a href="#Config">Configuration</a>
section below).  This state can be recovered by the controller at
startup time.  State changes are saved so that jobs and other state
information can be preserved when the controller moves (to or from a
backup controller) or is restarted.</p>

<p>We recommend that you create a Unix user <i>slurm</i> for use by
<b>slurmctld</b>. This user name will also be specified using the
<b>SlurmUser</b> in the slurm.conf configuration file.
This user must exist on all nodes of the cluster.
Note that files and directories used by <b>slurmctld</b> will need to be
readable or writable by the user <b>SlurmUser</b> (the Slurm configuration
files must be readable; the log file directory and state save directory
must be writable).</p>

<p>The <b>slurmd</b> daemon executes on every compute node. It resembles a
remote shell daemon to export control to Slurm. Because slurmd initiates and
manages user jobs, it must execute as the user root.</p>

<p>If you want to archive job accounting records to a database, the
<b>slurmdbd</b> (Slurm DataBase Daemon) should be used. We recommend that
you defer adding accounting support until after basic Slurm functionality is
established on your system. An <a href="accounting.html">Accounting</a> web
page contains more information.</p>

<p><b>slurmctld</b> and/or <b>slurmd</b> should be initiated at node startup
time per the Slurm configuration.

<h3><a name="HA"></a>High Availability</h3>

<p>Multiple SlurmctldHost entries can be configured, with any entry beyond the
first being treated as a backup host. Any backup hosts configured should be on
a different node than the node hosting the primary slurmctld. However, all
hosts should mount a common file system containing the state information (see
&quot;StateSaveLocation&quot; in the <a href="#Config">Configuration</a>
section below).</p>

<p>If more than one host is specified, when the primary fails the second listed
SlurmctldHost will take over for it. When the primary returns to service, it
notifies the backup.  The backup then saves the state and returns to backup
mode. The primary reads the saved state and resumes normal operation. Likewise,
if both of the first two listed hosts fail the third SlurmctldHost will take
over until the primary returns to service. Other than a brief period of non-
responsiveness, the transition back and forth should go undetected.</p>

<p>Prior to 18.08, Slurm used the <a href="slurm.conf.html#OPT_BackupAddr">
&quot;BackupAddr&quot;</a> and <a href="slurm.conf.html#OPT_BackupController">
&quot;BackupController&quot;</a> parameters for High Availability. These
parameters still work, but will be deprecated at some point in the future.
Also see <a href="slurm.conf.html#OPT_SlurmctldPrimaryOnProg">&quot;
SlurmctldPrimaryOnProg&quot;</a> and
<a href="slurm.conf.html#OPT_SlurmctldPrimaryOffProg">&quot;
SlurmctldPrimaryOffProg&quot;</a> to adjust the actions taken when machines
transition between being the primary controller.</p>

<p>Any time the slurmctld daemon or hardware fails before state information
reaches disk can result in lost state.
Slurmctld writes state frequently (every five seconds by default), but with
large numbers of jobs, the formatting and writing of records can take seconds
and recent changes might not be written to disk.
Another example is if the state information is written to file, but that
information is cached in memory rather than written to disk when the node fails.
The interval between state saves being written to disk can be configured at
build time by defining SAVE_MAX_WAIT to a different value than five.</p>

<h2>Infrastructure</h2>
<h3>User and Group Identification</h3>
<p>There must be a uniform user and group name space (including
UIDs and GIDs) across the cluster.
It is not necessary to permit user logins to the control hosts
(<b>SlurmctldHost</b>), but the
users and groups must be resolvable on those hosts.</p>

<h3>Authentication of Slurm communications</h3>
<p>All communications between Slurm components are authenticated. The
authentication infrastructure is provided by a dynamically loaded
plugin chosen at runtime via the <b>AuthType</b> keyword in the Slurm
configuration file. The only currently supported authentication types is
<a href="https://dun.github.io/munge/">munge</a>, which requires the
installation of the MUNGE package.
When using MUNGE, all nodes in the cluster must be configured with the
same <i>munge.key</i> file. The MUNGE daemon, <i>munged</i>, must also be
started before Slurm daemons. Note that MUNGE does require clocks to be
synchronized throughout the cluster, usually done by NTP.</p>

<h3>MPI support</h3>
<p>Slurm supports many different MPI implementations.
For more information, see <a href="quickstart.html#mpi">MPI</a>.

<h3>Scheduler support</h3>
<p>Slurm can be configured with rather simple or quite sophisticated
scheduling algorithms depending upon your needs and willingness to
manage the configuration (much of which requires a database).
The first configuration parameter of interest is <b>PriorityType</b>
with two options available: <i>basic</i> (first-in-first-out) and
<i>multifactor</i>.
The <i>multifactor</i> plugin will assign a priority to jobs based upon
a multitude of configuration parameters (age, size, fair-share allocation,
etc.) and its details are beyond the scope of this document.
See the <a href="priority_multifactor.html">Multifactor Job Priority Plugin</a>
document for details.</p>

<p>The <b>SchedType</b> configuration parameter controls how queued
jobs are scheduled and several options are available.
<ul>
<li><i>builtin</i> will initiate jobs strictly in their priority order,
typically (first-in-first-out) </li>
<li><i>backfill</i> will initiate a lower-priority job if doing so does
not delay the expected initiation time of higher priority jobs; essentially
using smaller jobs to fill holes in the resource allocation plan. Effective
backfill scheduling does require users to specify job time limits.</li>
<li><i>gang</i> time-slices jobs in the same partition/queue and can be
used to preempt jobs from lower-priority queues in order to execute
jobs in higher priority queues.</li>
</ul>

<p>For more information about scheduling options see
<a href="gang_scheduling.html">Gang Scheduling</a>,
<a href="preempt.html">Preemption</a>,
<a href="reservations.html">Resource Reservation Guide</a>,
<a href="resource_limits.html">Resource Limits</a> and
<a href="cons_res_share.html">Sharing Consumable Resources</a>.</p>

<h3>Resource selection</h3>
<p>The resource selection mechanism used by Slurm is controlled by the
<b>SelectType</b> configuration parameter.
If you want to execute multiple jobs per node, but track and manage allocation
of the processors, memory and other resources, the <i>cons_res</i> (consumable
resources) plugin is recommended.
For more information, please see
<a href="cons_res.html">Consumable Resources in Slurm</a>.</p>

<h3>Logging</h3>
<p>Slurm uses syslog to record events if the <code>SlurmctldLogFile</code> and
<code>SlurmdLogFile</code> locations are not set.</p>

<h3>Accounting</h3>
<p>Slurm supports accounting records being written to a simple text file,
directly to a database (MySQL or MariaDB), or to a daemon securely
managing accounting data for multiple clusters. For more information
see <a href="accounting.html">Accounting</a>. </p>

<h3>Compute node access</h3>
<p>Slurm does not by itself limit access to allocated compute nodes,
but it does provide mechanisms to accomplish this.
There is a Pluggable Authentication Module (PAM) for restricting access
to compute nodes available for download.
When installed, the Slurm PAM module will prevent users from logging
into any node that has not be assigned to that user.
On job termination, any processes initiated by the user outside of
Slurm's control may be killed using an <i>Epilog</i> script configured
in <i>slurm.conf</i>.</p>

<h2><a name="Config"></a>Configuration</h2>
<p>The Slurm configuration file includes a wide variety of parameters.
This configuration file must be available on each node of the cluster and
must have consistent contents. A full
description of the parameters is included in the <i>slurm.conf</i> man page. Rather than
duplicate that information, a minimal sample configuration file is shown below.
Your slurm.conf file should define at least the configuration parameters defined
in this sample and likely additional ones. Any text
following a &quot;#&quot; is considered a comment. The keywords in the file are
not case sensitive, although the argument typically is (e.g., &quot;SlurmUser=slurm&quot;
might be specified as &quot;slurmuser=slurm&quot;). The control machine, like
all other machine specifications, can include both the host name and the name
used for communications. In this case, the host's name is &quot;mcri&quot; and
the name &quot;emcri&quot; is used for communications.
In this case &quot;emcri&quot; is the private management network interface
for the host &quot;mcri&quot;. Port numbers to be used for
communications are specified as well as various timer values.</p>

<p>The <i>SlurmUser</i> must be created as needed prior to starting Slurm
and must exist on all nodes in your cluster.
The parent directories for Slurm's log files, process ID files,
state save directories, etc. are not created by Slurm.
They must be created and made writable by <i>SlurmUser</i> as needed prior to
starting Slurm daemons.</p>

<p>A description of the nodes and their grouping into partitions is required.
A simple node range expression may optionally be used to specify
ranges of nodes to avoid building a configuration file with large
numbers of entries. The node range expression can contain one
pair of square brackets with a sequence of comma separated
numbers and/or ranges of numbers separated by a &quot;-&quot;
(e.g. &quot;linux[0-64,128]&quot;, or &quot;lx[15,18,32-33]&quot;).
Up to two numeric ranges can be included in the expression
(e.g. &quot;rack[0-63]_blade[0-41]&quot;).
If one or more numeric expressions are included, one of them
must be at the end of the name (e.g. &quot;unit[0-31]rack&quot; is invalid),
but arbitrary names can always be used in a comma separated list.</p>

<p>Node names can have up to three name specifications:
<b>NodeName</b> is the name used by all Slurm tools when referring to the node,
<b>NodeAddr</b> is the name or IP address Slurm uses to communicate with the node, and
<b>NodeHostname</b> is the name returned by the command <i>/bin/hostname -s</i>.
Only <b>NodeName</b> is required (the others default to the same name),
although supporting all three parameters provides complete control over
naming and addressing the nodes.  See the <i>slurm.conf</i> man page for
details on all configuration parameters.</p>

<p>Nodes can be in more than one partition and each partition can have different
constraints (permitted users, time limits, job size limits, etc.).
Each partition can thus be considered a separate queue.
Partition and node specifications use node range expressions to identify
nodes in a concise fashion. This configuration file defines a 1154-node cluster
for Slurm, but it might be used for a much larger cluster by just changing a few
node range expressions. Specify the minimum processor count (CPUs), real memory
space (RealMemory, megabytes), and temporary disk space (TmpDisk, megabytes) that
a node should have to be considered available for use. Any node lacking these
minimum configuration values will be considered DOWN and not scheduled.
Note that a more extensive sample configuration file is provided in
<b>etc/slurm.conf.example</b>. We also have a web-based
<a href="configurator.html">configuration tool</a> which can
be used to build a simple configuration file, which can then be
manually edited for more complex configurations.</p>
<pre>
#
# Sample /etc/slurm.conf for mcr.llnl.gov
#
SlurmctldHost=mcri(12.34.56.78)
SlurmctldHost=mcrj(12.34.56.79)
#
AuthType=auth/munge
Epilog=/usr/local/slurm/etc/epilog
FastSchedule=1
JobCompLoc=/var/tmp/jette/slurm.job.log
JobCompType=jobcomp/filetxt
JobCredentialPrivateKey=/usr/local/etc/slurm.key
JobCredentialPublicCertificate=/usr/local/etc/slurm.cert
PluginDir=/usr/local/slurm/lib/slurm
Prolog=/usr/local/slurm/etc/prolog
SchedulerType=sched/backfill
SelectType=select/linear
SlurmUser=slurm
SlurmctldPort=7002
SlurmctldTimeout=300
SlurmdPort=7003
SlurmdSpoolDir=/var/spool/slurmd.spool
SlurmdTimeout=300
StateSaveLocation=/var/spool/slurm.state
SwitchType=switch/none
TreeWidth=50
#
# Node Configurations
#
NodeName=DEFAULT CPUs=2 RealMemory=2000 TmpDisk=64000 State=UNKNOWN
NodeName=mcr[0-1151] NodeAddr=emcr[0-1151]
#
# Partition Configurations
#
PartitionName=DEFAULT State=UP
PartitionName=pdebug Nodes=mcr[0-191] MaxTime=30 MaxNodes=32 Default=YES
PartitionName=pbatch Nodes=mcr[192-1151]
</pre>

<h2>Security</h2>
<p>Besides authentication of Slurm communications based upon the value
of the <b>AuthType</b>, digital signatures are used in job step
credentials.
This signature is used by <i>slurmctld</i> to construct a job step
credential, which is sent to <i>srun</i> and then forwarded to
<i>slurmd</i> to initiate job steps.
This design offers improved performance by removing much of the
job step initiation overhead from the <i> slurmctld </i> daemon.
The digital signature mechanism is specified by the <b>CredType</b>
configuration parameter and the default mechanism is MUNGE. </p>

<h3>Authentication</h3>
<p>Authentication of communications (identifying who generated a particular
message) between Slurm components can use a different security mechanism
that is configurable.
You must specify one &quot;auth&quot; plugin for this purpose using the
<b>AuthType</b> configuration parameter.
Currently, only two authentication plugins are supported:
<b>auth/none</b> and <b>auth/munge</b>.
The auth/none plugin is built by default, but
<a href="https://dun.github.io/munge/">MUNGE</a>
should be installed in order to get properly authenticated communications.
We recommend the use of MUNGE.
The configure script in the top-level directory of this distribution will
determine which authentication plugins may be built.
The configuration file specifies which of the available plugins will be utilized. </p>

<h3>Pluggable Authentication Module (PAM) support</h3>
<p>A PAM module (Pluggable Authentication Module) is available for Slurm that
can prevent a user from accessing a node which he has not been allocated,
if that mode of operation is desired.</p>

<h2>Starting the Daemons</h2>
<p>For testing purposes you may want to start by just running slurmctld and slurmd
on one node. By default, they execute in the background. Use the <span class="commandline">-D</span>
option for each daemon to execute them in the foreground and logging will be done
to your terminal. The <span class="commandline">-v</span> option will log events
in more detail with more v's increasing the level of detail (e.g. <span class="commandline">-vvvvvv</span>).
You can use one window to execute "<i>slurmctld -D -vvvvvv</i>",
a second window to execute "<i>slurmd -D -vvvvv</i>".
You may see errors such as "Connection refused" or "Node X not responding"
while one daemon is operative and the other is being started, but the
daemons can be started in any order and proper communications will be
established once both daemons complete initialization.
You can use a third window to execute commands such as
"<i>srun -N1 /bin/hostname</i>" to confirm functionality.</p>

<p>Another important option for the daemons is "-c"
to clear previous state information. Without the "-c"
option, the daemons will restore any previously saved state information: node
state, job state, etc. With the "-c" option all
previously running jobs will be purged and node state will be restored to the
values specified in the configuration file. This means that a node configured
down manually using the <span class="commandline">scontrol</span> command will
be returned to service unless noted as being down in the configuration file.
In practice, Slurm consistently restarts with preservation.</p>

<h2>Administration Examples</h2>
<p><span class="commandline">scontrol</span> can be used to print all system information
and modify most of it. Only a few examples are shown below. Please see the scontrol
man page for full details. The commands and options are all case insensitive.</p>
<p>Print detailed state of all jobs in the system.</p>
<pre>
adev0: scontrol
scontrol: show job
JobId=475 UserId=bob(6885) Name=sleep JobState=COMPLETED
   Priority=4294901286 Partition=batch BatchFlag=0
   AllocNode:Sid=adevi:21432 TimeLimit=UNLIMITED
   StartTime=03/19-12:53:41 EndTime=03/19-12:53:59
   NodeList=adev8 NodeListIndecies=-1
   NumCPUs=0 MinNodes=0 OverSubscribe=0 Contiguous=0
   MinCPUs=0 MinMemory=0 Features=(null) MinTmpDisk=0
   ReqNodeList=(null) ReqNodeListIndecies=-1

JobId=476 UserId=bob(6885) Name=sleep JobState=RUNNING
   Priority=4294901285 Partition=batch BatchFlag=0
   AllocNode:Sid=adevi:21432 TimeLimit=UNLIMITED
   StartTime=03/19-12:54:01 EndTime=NONE
   NodeList=adev8 NodeListIndecies=8,8,-1
   NumCPUs=0 MinNodes=0 OverSubscribe=0 Contiguous=0
   MinCPUs=0 MinMemory=0 Features=(null) MinTmpDisk=0
   ReqNodeList=(null) ReqNodeListIndecies=-1
</pre> <p>Print the detailed state of job 477 and change its priority to
zero. A priority of zero prevents a job from being initiated (it is held in &quot;pending&quot;
state).</p>
<pre>
adev0: scontrol
scontrol: show job 477
JobId=477 UserId=bob(6885) Name=sleep JobState=PENDING
   Priority=4294901286 Partition=batch BatchFlag=0
   <i>more data removed....</i>
scontrol: update JobId=477 Priority=0
</pre>

<p>Print the state of node adev13 and drain it. To drain a node, specify a new
state of DRAIN, DRAINED, or DRAINING. Slurm will automatically set it to the appropriate
value of either DRAINING or DRAINED depending on whether the node is allocated
or not. Return it to service later.</p>
<pre>
adev0: scontrol
scontrol: show node adev13
NodeName=adev13 State=ALLOCATED CPUs=2 RealMemory=3448 TmpDisk=32000
   Weight=16 Partition=debug Features=(null)
scontrol: update NodeName=adev13 State=DRAIN
scontrol: show node adev13
NodeName=adev13 State=DRAINING CPUs=2 RealMemory=3448 TmpDisk=32000
   Weight=16 Partition=debug Features=(null)
scontrol: quit
<i>Later</i>
adev0: scontrol
scontrol: show node adev13
NodeName=adev13 State=DRAINED CPUs=2 RealMemory=3448 TmpDisk=32000
   Weight=16 Partition=debug Features=(null)
scontrol: update NodeName=adev13 State=IDLE
</pre> <p>Reconfigure all Slurm daemons on all nodes. This should
be done after changing the Slurm configuration file.</p>
<pre>
adev0: scontrol reconfig
</pre> <p>Print the current Slurm configuration. This also reports if the
primary and secondary controllers (slurmctld daemons) are responding. To just
see the state of the controllers, use the command <span class="commandline">ping</span>.</p>
<pre>
adev0: scontrol show config
Configuration data as of 2019-03-29T12:20:45
...
SlurmctldAddr           = eadevi
SlurmctldDebug          = info
SlurmctldHost[0]        = adevi
SlurmctldHost[1]        = adevj
SlurmctldLogFile        = /var/log/slurmctld.log
...

Slurmctld(primary) at adevi is UP
Slurmctld(backup) at adevj is UP
</pre> <p>Shutdown all Slurm daemons on all nodes.</p>
<pre>
adev0: scontrol shutdown
</pre>

<h2><a name="upgrade"></a>Upgrades</h2>

<p>Background: The Slurm version numbers contain three digits which represent
the major and micro release numbers. The combination of the first and second
digits in the version designate the major release. The third digit in the
version designates the micro release (e.g. 17.02.9 is major=17.02, micro=9).
The major release number indicates the last two digits in the year of release
followed by the month of release.
Thus version 17.02.x was initially released in Feb 2017.
Changes in the RPCs (remote procedure calls) and state files will only be made
if the major release number changes, which typically happens
about once every nine months or so.
A list of most recent major Slurm releases is shown below.</p>
<ul>
<li>16.05.x  (Released May 2016)</li>
<li>17.02.x  (Released February 2017)</li>
<li>17.11.x  (Released November 2017)</li>
</ul>

<p>Slurm's MPI libraries may also change if the major release number change,
requiring applications be re-linked (behavior may vary depending upon
the MPI implementation used and the specific Slurm changes between releases).
Locally developed Slurm plugins may also require modification.
Slurm daemons will support RPCs and state files from the two previous major
releases (e.g. a version 17.11.x SlurmDBD will support slurmctld daemons and
commands with a version of 17.11.x, 17.02.x or 16.05.x).
This means that upgrading at least once each year is recommended.
Otherwise, intermediate upgrades will be required to preserve state information.
Changes in the micro release number generally represent only bug fixes,
but may also include very minor enhancements.</p>

<p>If the SlurmDBD daemon is used, it must be at the same or higher major
release number as the Slurmctld daemons.
In other words, when changing the version to a higher release number (e.g
from 16.05.x to 17.02.x) <b>always upgrade the SlurmDBD daemon first</b>.
Database table changes may be required for the upgrade, for example
adding new fields to existing tables.
If the database contains a large number of entries, <b>the SlurmDBD daemon
may require tens of minutes to update the database and be unresponsive
during this time interval</b>.</p>

<p>The slurmctld daemon must also be upgraded before or at the same time as
the slurmd daemons on the compute nodes.
Generally, upgrading Slurm on all of the login and compute nodes is recommended,
although rolling upgrades are also possible (i.e. upgrading the head node(s)
first then upgrading the compute and login nodes later at various times).
Also see the note above about reverse compatibility.</p>

<p>Almost every new major release of Slurm (e.g. 16.05.x to 17.02.x)
involves changes to the state files with new data structures, new options, etc.
Slurm permits upgrades between any two versions whose major release numbers
differ by two or less (e.g. 16.05.x or 17.02.x to 17.11.x) without loss of
jobs or other state information.
State information from older versions will not be recognized and will be
discarded, resulting in loss of all running and pending jobs.
State files are <b>not</b> recognized when downgrading (e.g. from 17.02.x to 16.05.x)
and will be discarded, resulting in loss of all running and pending jobs.
For this reason, creating backup copies of state files (as described below)
can be of value.
Therefore when upgrading Slurm (more precisely, the slurmctld daemon),
saving the <i>StateSaveLocation</i> (as defined in <i>slurm.conf</i>)
directory contents with all state information is recommended.
If you need to downgrade, restoring that directory's contents will let you
recover the jobs.
Jobs submitted under the new version will not be in those state files,
but it can let you recover most jobs.
An exception to this is that jobs may be lost when installing new pre-release
versions (e.g. 17.11.0-pre1 to 17.11.0-pre2).
Developers will try to note these cases in the NEWS file.
Contents of major releases are also described in the RELEASE_NOTES file.</p>

<p>The libslurm.so version is increased every major release.
So things like MPI libraries with Slurm integration should be recompiled.
Sometimes it works to just symlink the old .so name(s) to the new one, but this
has no guarantee of working.</p>

<p><b>Be mindful of your configured SlurmdTimeout and SlurmctldTimeout values</b>.
If the Slurm daemon's are down for longer than the specified timeout during an
upgrade, nodes may be marked DOWN and their jobs killed.
You can either increase the timeout values during an upgrade or ensure that the
slurmd daemons on compute nodes are not down for longer than SlurmdTimeout.
The recommended upgrade order is as follows:</p>
<ol>
<li>Shutdown the slurmdbd daemon</li>
<li>Dump the Slurm database using mysqldump (in case of any possible failure)
    and increase innodb_buffer_size in my.cnf to 128M</li>
<li>Upgrade the slurmdbd daemon</li>
<li>Restart the slurmdbd daemon</li>
<li>Increase configured SlurmdTimeout and SlurmctldTimeout values and
    execute "scontrol reconfig" for them to take effect</li>
<li>Shutdown the slurmctld daemon(s)</li>
<li>Shutdown the slurmd daemons on the compute nodes</li>
<li>Copy the contents of the configured StateSaveLocation directory (in case
    of any possible failure)</li>
<li>Upgrade the slurmctld and slurmd daemons</li>
<li>Restart the slurmd daemons on the compute nodes</li>
<li>Restart the slurmctld daemon(s)</li>
<li>Validate proper operation</li>
<li>Restore configured SlurmdTimeout and SlurmctldTimeout values and
    execute "scontrol reconfig" for them to take effect</li>
<li>Destroy backup copies of database and/or state files</li>
</ol>
<p><b>Note</b>: It is possible to update the slurmd daemons on a node-by-node
basis after the slurmctld daemon(s) are upgraded, but do make sure their down
time is below the SlurmdTimeout value.</p>

<p>If you have built your own version of Slurm plugins, they will likely
need modification to support a new version of Slurm. It is common for plugins
to add new functions and function arguments during major updates.
See the RELEASE_NOTES file for details.</p>

<h2><a name="FreeBSD"></a>FreeBSD</h2>

<p>FreeBSD administrators can install the latest stable Slurm as a binary
package using:</p>
<pre>
pkg install slurm-wlm
</pre>

<p>Or, it can be built and installed from source using:</p>
<pre>
cd /usr/ports/sysutils/slurm-wlm && make install
</pre>

<p>The binary package installs a minimal Slurm configuration suitable for
typical compute nodes.  Installing from source allows the user to enable
options such as mysql and gui tools via a configuration menu.</p>

<<<<<<< HEAD
<p style="text-align:center;">Last modified 7 January 2019</p>
=======
<p style="text-align:center;">Last modified 5 April 2019</p>
>>>>>>> ec1b8c8b

<!--#include virtual="footer.txt"--><|MERGE_RESOLUTION|>--- conflicted
+++ resolved
@@ -728,10 +728,6 @@
 typical compute nodes.  Installing from source allows the user to enable
 options such as mysql and gui tools via a configuration menu.</p>
 
-<<<<<<< HEAD
-<p style="text-align:center;">Last modified 7 January 2019</p>
-=======
 <p style="text-align:center;">Last modified 5 April 2019</p>
->>>>>>> ec1b8c8b
 
 <!--#include virtual="footer.txt"-->