--- conflicted
+++ resolved
@@ -194,16 +194,13 @@
 	ESLURM_RESERVATION_EMPTY =			2080,
 	ESLURM_INVALID_ARRAY,
 	ESLURM_RESERVATION_NAME_DUP,
-<<<<<<< HEAD
 	ESLURM_JOB_STARTED,
 	ESLURM_JOB_FINISHED,
 	ESLURM_JOB_NOT_RUNNING,
 	ESLURM_JOB_NOT_PENDING_NOR_RUNNING,
 	ESLURM_JOB_NOT_SUSPENDED,
 	ESLURM_JOB_NOT_FINISHED,
-=======
 	ESLURM_TRIGGER_DUP,
->>>>>>> 68477c48
 
 	/* switch specific error codes, specific values defined in plugin module */
 	ESLURM_SWITCH_MIN = 3000,
