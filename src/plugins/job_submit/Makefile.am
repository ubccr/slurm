# Makefile for job_submit plugins

SUBDIRS = \
	all_partitions \
	cnode \
	cray \
	defaults \
	logging \
	lua \
	partition \
	pbs \
	require_timelimit \
	throttle \
<<<<<<< HEAD
	ccr_qos
=======
	save_script
>>>>>>> 35ba8f61
<|MERGE_RESOLUTION|>--- conflicted
+++ resolved
@@ -11,8 +11,5 @@
 	pbs \
 	require_timelimit \
 	throttle \
-<<<<<<< HEAD
-	ccr_qos
-=======
-	save_script
->>>>>>> 35ba8f61
+	save_script \
+	ccr_qos