<<<<<<< HEAD
.TH sbatch "1" "Slurm Commands" "August 2019" "Slurm Commands"
=======
.TH sbatch "1" "Slurm Commands" "September 2019" "Slurm Commands"
>>>>>>> 18279136

.SH "NAME"
sbatch \- Submit a batch script to Slurm.

.SH "SYNOPSIS"
\fBsbatch\fR [\fIOPTIONS(0)\fR...] \fR[ : \fR[\fIOPTIONS(N)\fR...]\fR] \fIscript(0) \fR[\fIargs(0)\fR...]

Option(s) define multiple jobs in a co-scheduled heterogeneous job.
For more details about heterogeneous jobs see the document
.br
https://slurm.schedmd.com/heterogeneous_jobs.html

.SH "DESCRIPTION"
sbatch submits a batch script to Slurm.  The batch script may be given to
sbatch through a file name on the command line, or if no file name is specified,
sbatch will read in a script from standard input. The batch script may contain
options preceded with "#SBATCH" before any executable commands in the script.
sbatch will stop processing further #SBATCH directives once the first
non-comment non-whitespace line has been reached in the script.

sbatch exits immediately after the script is successfully transferred to the
Slurm controller and assigned a Slurm job ID.  The batch script is not
necessarily granted resources immediately, it may sit in the queue of pending
jobs for some time before its required resources become available.

By default both standard output and standard error are directed to a file of
the name "slurm\-%j.out", where the "%j" is replaced with the job allocation
number. The file will be generated on the first node of the job allocation.
Other than the batch script itself, Slurm does no movement of user files.

When the job allocation is finally granted for the batch script, Slurm
runs a single copy of the batch script on the first node in the set of
allocated nodes.

The following document describes the influence of various options on the
allocation of cpus to jobs and tasks.
.br
https://slurm.schedmd.com/cpu_management.html

.SH "RETURN VALUE"
sbatch will return 0 on success or error code on failure.

.SH "SCRIPT PATH RESOLUTION"

.nr step 1 1
The batch script is resolved in the following order:
.br
.IP \n[step]. 3
If script starts with ".", then path is constructed as:
current working directory / script
.IP \n+[step].
If script starts with a "/", then path is considered absolute.
.IP \n+[step].
If script is in current working directory.
.IP \n+[step].
If script can be resolved through PATH. See \fBpath_resolution\fR(7).
.P
Current working directory is the calling process working directory unless the
\fB\-\-chdir\fR argument is passed, which will override the current working
directory.

.SH "OPTIONS"
.LP

.TP
\fB\-a\fR, \fB\-\-array\fR=<\fIindexes\fR>
Submit a job array, multiple jobs to be executed with identical parameters.
The \fIindexes\fR specification identifies what array index values should
be used. Multiple values may be specified using a comma separated list and/or
a range of values with a "\-" separator. For example, "\-\-array=0\-15" or
"\-\-array=0,6,16\-32".
A step function can also be specified with a suffix containing a colon and
number. For example, "\-\-array=0\-15:4" is equivalent to "\-\-array=0,4,8,12".
A maximum number of simultaneously running tasks from the job array may be
specified using a "%" separator.
For example "\-\-array=0\-15%4" will limit the number of simultaneously
running tasks from this job array to 4.
The minimum index value is 0.
the maximum value is one less than the configuration parameter MaxArraySize.
NOTE: currently, federated job arrays only run on the local cluster.

.TP
\fB\-A\fR, \fB\-\-account\fR=<\fIaccount\fR>
Charge resources used by this job to specified account.
The \fIaccount\fR is an arbitrary string. The account name may
be changed after job submission using the \fBscontrol\fR
command.

.TP
\fB\-\-acctg\-freq\fR
Define the job accounting and profiling sampling intervals.
This can be used to override the \fIJobAcctGatherFrequency\fR parameter in Slurm's
configuration file, \fIslurm.conf\fR.
The supported format is as follows:
.RS
.TP 12
\fB\-\-acctg\-freq=\fR\fI<datatype>\fR\fB=\fR\fI<interval>\fR
where \fI<datatype>\fR=\fI<interval>\fR specifies the task sampling
interval for the jobacct_gather plugin or a
sampling interval for a profiling type by the
acct_gather_profile plugin. Multiple,
comma-separated \fI<datatype>\fR=\fI<interval>\fR intervals
may be specified. Supported datatypes are as follows:
.RS
.TP
\fBtask=\fI<interval>\fR
where \fI<interval>\fR is the task sampling interval in seconds
for the jobacct_gather plugins and for task
profiling by the acct_gather_profile plugin.
NOTE: This frequency is used to monitor memory usage. If memory limits
are enforced the highest frequency a user can request is what is configured in
the slurm.conf file.  They can not turn it off (=0) either.
.TP
\fBenergy=\fI<interval>\fR
where \fI<interval>\fR is the sampling interval in seconds
for energy profiling using the acct_gather_energy plugin
.TP
\fBnetwork=\fI<interval>\fR
where \fI<interval>\fR is the sampling interval in seconds
for infiniband profiling using the acct_gather_infiniband
plugin.
.TP
\fBfilesystem=\fI<interval>\fR
where \fI<interval>\fR is the sampling interval in seconds
for filesystem profiling using the acct_gather_filesystem
plugin.
.TP
.RE
.RE
.br
The default value for the task sampling interval is 30 seconds.
The default value for all other intervals is 0.
An interval of 0 disables sampling of the specified type.
If the task sampling interval is 0, accounting
information is collected only at job termination (reducing Slurm
interference with the job).
.br
.br
Smaller (non\-zero) values have a greater impact upon job performance,
but a value of 30 seconds is not likely to be noticeable for
applications having less than 10,000 tasks.
.RE

.TP
\fB\-B\fR \fB\-\-extra\-node\-info\fR=<\fIsockets\fR[:\fIcores\fR[:\fIthreads\fR]]>
Restrict node selection to nodes with at least the specified number of
sockets, cores per socket and/or threads per core.
NOTE: These options do not specify the resource allocation size.
Each value specified is considered a minimum.
An asterisk (*) can be used as a placeholder indicating that all available
resources of that type are to be utilized. Values can also be specified as
min-max. The individual levels can also be specified in separate options if
desired:
.nf
    \fB\-\-sockets\-per\-node\fR=<\fIsockets\fR>
    \fB\-\-cores\-per\-socket\fR=<\fIcores\fR>
    \fB\-\-threads\-per\-core\fR=<\fIthreads\fR>
.fi
If task/affinity plugin is enabled, then specifying an allocation in this
manner also results in subsequently launched tasks being bound to threads
if the \fB\-B\fR option specifies a thread count, otherwise an option of
\fIcores\fR if a core count is specified, otherwise an option of \fIsockets\fR.
If SelectType is configured to select/cons_res, it must have a parameter of
CR_Core, CR_Core_Memory, CR_Socket, or CR_Socket_Memory for this option
to be honored.
If not specified, the scontrol show job will display 'ReqS:C:T=*:*:*'. This
option applies to job allocations.

.TP
\fB\-\-batch\fR=<\fIlist\fR>
Nodes can have \fBfeatures\fR assigned to them by the Slurm administrator.
Users can specify which of these \fBfeatures\fR are required by their batch
script using this options.
For example a job's allocation may include both Intel Haswell and KNL nodes
with features "haswell" and "knl" respectively.
On such a configuration the batch script would normally benefit by executing
on a faster Haswell node.
This would be specified using the option "\-\-batch=haswell".
The specification can include AND and OR operators using the ampersand and
vertical bar separators. For example:
"\-\-batch=haswell|broadwell" or "\-\-batch=haswell|big_memory".
The \-\-batch argument must be a subset of the job's
\fB\-\-constraint\fR=<\fIlist\fR> argument (i.e. the job can not request only
KNL nodes, but require the script to execute on a Haswell node).
If the request can not be satisfied from the resources allocated to the job,
the batch script will execute on the first node of the job allocation.

.TP
\fB\-\-bb\fR=<\fIspec\fR>
Burst buffer specification. The form of the specification is system dependent.
Note the burst buffer may not be accessible from a login node, but require
that salloc spawn a shell on one of it's allocated compute nodes. See the
description of SallocDefaultCommand in the slurm.conf man page for more
information about how to spawn a remote shell.

.TP
\fB\-\-bbf\fR=<\fIfile_name\fR>
Path of file containing burst buffer specification.
The form of the specification is system dependent.
These burst buffer directives will be inserted into the submitted batch script.

.TP
\fB\-b\fR, \fB\-\-begin\fR=<\fItime\fR>
Submit the batch script to the Slurm controller immediately, like normal, but
tell the controller to defer the allocation of the job until the specified time.

Time may be of the form \fIHH:MM:SS\fR to run a job at
a specific time of day (seconds are optional).
(If that time is already past, the next day is assumed.)
You may also specify \fImidnight\fR, \fInoon\fR, \fIfika\fR (3 PM) or
\fIteatime\fR (4 PM) and you can have a time\-of\-day suffixed
with \fIAM\fR or \fIPM\fR for running in the morning or the evening.
You can also say what day the job will be run, by specifying
a date of the form \fIMMDDYY\fR or \fIMM/DD/YY\fR
\fIYYYY\-MM\-DD\fR. Combine date and time using the following
format \fIYYYY\-MM\-DD[THH:MM[:SS]]\fR. You can also
give times like \fInow + count time\-units\fR, where the time\-units
can be \fIseconds\fR (default), \fIminutes\fR, \fIhours\fR,
\fIdays\fR, or \fIweeks\fR and you can tell Slurm to run
the job today with the keyword \fItoday\fR and to run the
job tomorrow with the keyword \fItomorrow\fR.
The value may be changed after job submission using the
\fBscontrol\fR command.
For example:
.nf
   \-\-begin=16:00
   \-\-begin=now+1hour
   \-\-begin=now+60           (seconds by default)
   \-\-begin=2010\-01\-20T12:34:00
.fi

.RS
.PP
Notes on date/time specifications:
 \- Although the 'seconds' field of the HH:MM:SS time specification is
allowed by the code, note that the poll time of the Slurm scheduler
is not precise enough to guarantee dispatch of the job on the exact
second.  The job will be eligible to start on the next poll
following the specified time. The exact poll interval depends on the
Slurm scheduler (e.g., 60 seconds with the default sched/builtin).
 \- If no time (HH:MM:SS) is specified, the default is (00:00:00).
 \- If a date is specified without a year (e.g., MM/DD) then the current
year is assumed, unless the combination of MM/DD and HH:MM:SS has
already passed for that year, in which case the next year is used.
.RE

.TP
\fB\-\-checkpoint\fR=<\fItime\fR>
Specifies the interval between creating checkpoints of the job step.
By default, the job step will have no checkpoints created.
Acceptable time formats include "minutes", "minutes:seconds",
"hours:minutes:seconds", "days\-hours", "days\-hours:minutes" and
"days\-hours:minutes:seconds".

.TP
\fB\-\-cluster\-constraint\fR=[!]<\fIlist\fR>
Specifies features that a federated cluster must have to have a sibling job
submitted to it. Slurm will attempt to submit a sibling job to a cluster if it
has at least one of the specified features. If the "!" option is included, Slurm
will attempt to submit a sibling job to a cluster that has none of the specified
features.

.TP
\fB\-\-comment\fR=<\fIstring\fR>
An arbitrary comment enclosed in double quotes if using spaces or some
special characters.

.TP
\fB\-C\fR, \fB\-\-constraint\fR=<\fIlist\fR>
Nodes can have \fBfeatures\fR assigned to them by the Slurm administrator.
Users can specify which of these \fBfeatures\fR are required by their job
using the constraint option.
Only nodes having features matching the job constraints will be used to
satisfy the request.
Multiple constraints may be specified with AND, OR, matching OR,
resource counts, etc. (some operators are not supported on all system types).
Supported \fbconstraint\fR options include:
.PD 1
.RS
.TP
\fBSingle Name\fR
Only nodes which have the specified feature will be used.
For example, \fB\-\-constraint="intel"\fR
.TP
\fBNode Count\fR
A request can specify the number of nodes needed with some feature
by appending an asterisk and count after the feature name.
For example "\fB\-\-nodes=16 \-\-constraint=graphics*4 ..."\fR
indicates that the job requires 16 nodes and that at least four of those
nodes must have the feature "graphics."
.TP
\fBAND\fR
If only nodes with all of specified features will be used.
The ampersand is used for an AND operator.
For example, \fB\-\-constraint="intel&gpu"\fR
.TP
\fBOR\fR
If only nodes with at least one of specified features will be used.
The vertical bar is used for an OR operator.
For example, \fB\-\-constraint="intel|amd"\fR
.TP
\fBMatching OR\fR
If only one of a set of possible options should be used for all allocated
nodes, then use the OR operator and enclose the options within square brackets.
For example: "\fB\-\-constraint=[rack1|rack2|rack3|rack4]"\fR might
be used to specify that all nodes must be allocated on a single rack of
the cluster, but any of those four racks can be used.
.TP
\fBMultiple Counts\fR
Specific counts of multiple resources may be specified by using the AND
operator and enclosing the options within square brackets.
For example: "\fB\-\-constraint=[rack1*2&rack2*4]"\fR might
be used to specify that two nodes must be allocated from nodes with the feature
of "rack1" and four nodes must be allocated from nodes with the feature
"rack2".

\fBNOTE:\fR This construct does not support multiple Intel KNL NUMA or MCDRAM
modes. For example, while "\fB\-\-constraint=[(knl&quad)*2&(knl&hemi)*4]"\fR is
not supported, "\fB\-\-constraint=[haswell*2&(knl&hemi)*4]"\fR is supported.
Specification of multiple KNL modes requires the use of a heterogeneous job.

.TP
\fBParenthesis\fR
Parenthesis can be used to group like node features together. For example
"\fB\-\-constraint=[(knl&snc4&flat)*4&haswell*1]"\fR might be used to specify
that four nodes with the features "knl", "snc4" and "flat" plus one node with
the feature "haswell" are required. All options within parenthesis should be
grouped with AND (e.g. "&") operands.
.RE

.TP
\fB\-\-contiguous\fR
If set, then the allocated nodes must form a contiguous set.
Not honored with the \fBtopology/tree\fR or \fBtopology/3d_torus\fR
plugins, both of which can modify the node ordering.

.TP
\fB\-\-cores\-per\-socket\fR=<\fIcores\fR>
Restrict node selection to nodes with at least the specified number of
cores per socket.  See additional information under \fB\-B\fR option
above when task/affinity plugin is enabled.

.TP
\fB\-\-cpu\-freq\fR =<\fIp1\fR[\-\fIp2\fR[:\fIp3\fR]]>

Request that job steps initiated by srun commands inside this sbatch script
be run at some requested frequency if possible, on the CPUs selected
for the step on the compute node(s).

\fBp1\fR can be  [#### | low | medium | high | highm1] which will set the
frequency scaling_speed to the corresponding value, and set the frequency
scaling_governor to UserSpace. See below for definition of the values.

\fBp1\fR can be [Conservative | OnDemand | Performance | PowerSave] which
will set the scaling_governor to the corresponding value. The governor has to be
in the list set by the slurm.conf option CpuFreqGovernors.

When \fBp2\fR is present, p1 will be the minimum scaling frequency and
p2 will be the maximum scaling frequency.

\fBp2\fR can be  [#### | medium | high | highm1] p2 must be greater than p1.

\fBp3\fR can be [Conservative | OnDemand | Performance | PowerSave | UserSpace]
which will set the governor to the corresponding value.

If \fBp3\fR is UserSpace, the frequency scaling_speed will be set by a power
or energy aware scheduling strategy to a value between p1 and p2 that lets the
job run within the site's power goal. The job may be delayed if p1 is higher
than a frequency that allows the job to run within the goal.

If the current frequency is < min, it will be set to min. Likewise,
if the current frequency is > max, it will be set to max.

Acceptable values at present include:
.RS
.TP 14
\fB####\fR
frequency in kilohertz
.TP
\fBLow\fR
the lowest available frequency
.TP
\fBHigh\fR
the highest available frequency
.TP
\fBHighM1\fR
(high minus one) will select the next highest available frequency
.TP
\fBMedium\fR
attempts to set a frequency in the middle of the available range
.TP
\fBConservative\fR
attempts to use the Conservative CPU governor
.TP
\fBOnDemand\fR
attempts to use the OnDemand CPU governor (the default value)
.TP
\fBPerformance\fR
attempts to use the Performance CPU governor
.TP
\fBPowerSave\fR
attempts to use the PowerSave CPU governor
.TP
\fBUserSpace\fR
attempts to use the UserSpace CPU governor
.TP
.RE

The following informational environment variable is set in the job
step when \fB\-\-cpu\-freq\fR option is requested.
.nf
        SLURM_CPU_FREQ_REQ
.fi

This environment variable can also be used to supply the value for the
CPU frequency request if it is set when the 'srun' command is issued.
The \fB\-\-cpu\-freq\fR on the command line will override the
environment variable value.  The form on the environment variable is
the same as the command line.
See the \fBENVIRONMENT VARIABLES\fR
section for a description of the SLURM_CPU_FREQ_REQ variable.

\fBNOTE\fR: This parameter is treated as a request, not a requirement.
If the job step's node does not support setting the CPU frequency, or
the requested value is outside the bounds of the legal frequencies, an
error is logged, but the job step is allowed to continue.

\fBNOTE\fR: Setting the frequency for just the CPUs of the job step
implies that the tasks are confined to those CPUs.  If task
confinement (i.e., TaskPlugin=task/affinity or
TaskPlugin=task/cgroup with the "ConstrainCores" option) is not
configured, this parameter is ignored.

\fBNOTE\fR: When the step completes, the frequency and governor of each
selected CPU is reset to the previous values.

\fBNOTE\fR: When submitting jobs with  the \fB\-\-cpu\-freq\fR option
with linuxproc as the ProctrackType can cause jobs to run too quickly before
Accounting is able to poll for job information. As a result not all of
accounting information will be present.
.RE

.TP
\fB\-\-cpus\-per\-gpu\fR=<\fIncpus\fR>
Advise Slurm that ensuing job steps will require \fIncpus\fR processors per
allocated GPU.
Requires the \fB\-\-gpus\fR option.
Not compatible with the \fB\-\-cpus\-per\-task\fR option.

.TP
\fB\-c\fR, \fB\-\-cpus\-per\-task\fR=<\fIncpus\fR>
Advise the Slurm controller that ensuing job steps will require \fIncpus\fR
number of processors per task.  Without this option, the controller will
just try to allocate one processor per task.

For instance,
consider an application that has 4 tasks, each requiring 3 processors.  If our
cluster is comprised of quad\-processors nodes and we simply ask for
12 processors, the controller might give us only 3 nodes.  However, by using
the \-\-cpus\-per\-task=3 options, the controller knows that each task requires
3 processors on the same node, and the controller will grant an allocation
of 4 nodes, one for each of the 4 tasks.

.TP
\fB\-\-deadline\fR=<\fIOPT\fR>
remove the job if no ending is possible before
this deadline (start > (deadline \- time[\-min])).
Default is no deadline.  Valid time formats are:
.br
HH:MM[:SS] [AM|PM]
.br
MMDD[YY] or MM/DD[/YY] or MM.DD[.YY]
.br
MM/DD[/YY]\-HH:MM[:SS]
.br
YYYY\-MM\-DD[THH:MM[:SS]]]

.TP
\fB\-\-delay\-boot\fR=<\fIminutes\fR>
Do not reboot nodes in order to satisfied this job's feature specification if
the job has been eligible to run for less than this time period.
If the job has waited for less than the specified period, it will use only
nodes which already have the specified features.
The argument is in units of minutes.
A default value may be set by a system administrator using the \fBdelay_boot\fR
option of the \fBSchedulerParameters\fR configuration parameter in the
slurm.conf file, otherwise the default value is zero (no delay).

.TP
\fB\-d\fR, \fB\-\-dependency\fR=<\fIdependency_list\fR>
Defer the start of this job until the specified dependencies have been
satisfied completed.
<\fIdependency_list\fR> is of the form
<\fItype:job_id[:job_id][,type:job_id[:job_id]]\fR> or
<\fItype:job_id[:job_id][?type:job_id[:job_id]]\fR>.
All dependencies must be satisfied if the "," separator is used.
Any dependency may be satisfied if the "?" separator is used.
Many jobs can share the same dependency and these jobs may even belong to
different  users. The  value may be changed after job submission using the
scontrol command.
Once a job dependency fails due to the termination state of a preceding job,
the dependent job will never be run, even if the preceding job is requeued and
has a different termination state in a subsequent execution.
.PD
.RS
.TP
\fBafter:job_id[:jobid...]\fR
This job can begin execution after the specified jobs have begun
execution.
.TP
\fBafterany:job_id[:jobid...]\fR
This job can begin execution after the specified jobs have terminated.
.TP
\fBafterburstbuffer:job_id[:jobid...]\fR
This job can begin execution after the specified jobs have terminated and
any associated burst buffer stage out operations have completed.
.TP
\fBaftercorr:job_id[:jobid...]\fR
A task of this job array can begin execution after the corresponding task ID
in the specified job has completed successfully (ran to completion with an
exit code of zero).
.TP
\fBafternotok:job_id[:jobid...]\fR
This job can begin execution after the specified jobs have terminated
in some failed state (non-zero exit code, node failure, timed out, etc).
.TP
\fBafterok:job_id[:jobid...]\fR
This job can begin execution after the specified jobs have successfully
executed (ran to completion with an exit code of zero).
.TP
\fBexpand:job_id\fR
Resources allocated to this job should be used to expand the specified job.
The job to expand must share the same QOS (Quality of Service) and partition.
Gang scheduling of resources in the partition is also not supported.
.TP
\fBsingleton\fR
This job can begin execution after any previously launched jobs
sharing the same job name and user have terminated.
In other words, only one job by that name and owned by that user can be running
or suspended at any point in time.
.RE

.TP
\fB\-D\fR, \fB\-\-chdir\fR=<\fIdirectory\fR>
Set the working directory of the batch script to \fIdirectory\fR before
it is executed. The path can be specified as full path or relative path
to the directory where the command is executed.

.TP
\fB\-e\fR, \fB\-\-error\fR=<\fIfilename pattern\fR>
Instruct Slurm to connect the batch script's standard error directly to the
file name specified in the "\fIfilename pattern\fR".
By default both standard output and standard error are directed to the same file.
For job arrays, the default file name is "slurm-%A_%a.out", "%A" is replaced
by the job ID and "%a" with the array index.
For other jobs, the default file name is "slurm-%j.out", where the "%j" is
replaced by the job ID.
See the \fBfilename pattern\fR section below for filename specification options.

.TP
\fB\-\-exclusive[=user|mcs]\fR
The job allocation can not share nodes with other running jobs (or just other
users with the "=user" option or with the "=mcs" option).
The default shared/exclusive behavior depends on system configuration and the
partition's \fBOverSubscribe\fR option takes precedence over the job's option.

.TP
\fB\-\-export\fR=<\fIenvironment variables [ALL] | NONE\fR>
Identify which environment variables from the submission environment are
propagated to the launched application. By default, \fIall\fR are propagated.
Multiple environment variable names should be comma separated.
Values with nested commas should be enclosed within quotes (e.g.
FOO='a,b,c',BAR='d,e,f').
Environment variable names may be specified to propagate the current
value (e.g. "\-\-export=EDITOR") or specific values
may be exported (e.g. "\-\-export=EDITOR=/bin/emacs").
In these two examples, the \fIpropagated\fR environment will only contain the
variable \fIEDITOR\fR, along with \fISLURM_*\fR environment variables.
However, Slurm will then implicitly attempt to load the user's environment on
the node where the script is being executed, as if \fI\-\-get\-user\-env\fR was
specified. This will happen whenever \fINONE\fR or environment variables are
specified.
If one desires to add to the submission environment instead of
replacing it, have the argument include \fIALL\fR
(e.g. "\-\-export=ALL,EDITOR=/bin/emacs"). Make sure \fIALL\fR is specified
first, since sbatch applies the environment from left to right, overwriting
as necessary.
Environment variables propagated from the submission environment will always
overwrite environment variables found in the user environment on the node.
If one desires no environment variables be propagated from the submitting
machine, use the argument \fINONE\fR.
Regardless of this setting, the appropriate \fISLURM_*\fR
task environment variables are always exported to the environment.
This option is particularly important for jobs that are submitted on one cluster
and execute on a different cluster (e.g. with different paths).
To avoid steps inheriting environment export settings (e.g. \fINONE\fR) from
sbatch command, the environment variable SLURM_EXPORT_ENV should be set to
\fIALL\fR in the job script.

.TP
\fB\-\-export\-file\fR=<\fIfilename\fR | \fIfd\fR>
If a number between 3 and OPEN_MAX is specified as the argument to
this option, a readable file descriptor will be assumed (STDIN and
STDOUT are not supported as valid arguments).  Otherwise a filename is
assumed.  Export environment variables defined in <\fIfilename\fR> or
read from <\fIfd\fR> to the job's execution environment. The
content is one or more environment variable definitions of the form
NAME=value, each separated by a null character.  This allows the use
of special characters in environment definitions.

.TP
\fB\-F\fR, \fB\-\-nodefile\fR=<\fInode file\fR>
Much like \-\-nodelist, but the list is contained in a file of name
\fInode file\fR.  The node names of the list may also span multiple lines
in the file.    Duplicate node names in the file will be ignored.
The order of the node names in the list is not important; the node names
will be sorted by Slurm.

.TP
\fB\-\-get\-user\-env\fR[=\fItimeout\fR][\fImode\fR]
This option will tell sbatch to retrieve the
login environment variables for the user specified in the \fB\-\-uid\fR option.
The environment variables are retrieved by running something of this sort
"su \- <username> \-c /usr/bin/env" and parsing the output.
Be aware that any environment variables already set in sbatch's environment
will take precedence over any environment variables in the user's
login environment. Clear any environment variables before calling sbatch
that you do not want propagated to the spawned program.
The optional \fItimeout\fR value is in seconds. Default value is 8 seconds.
The optional \fImode\fR value control the "su" options.
With a \fImode\fR value of "S", "su" is executed without the "\-" option.
With a \fImode\fR value of "L", "su" is executed with the "\-" option,
replicating the login environment.
If \fImode\fR not specified, the mode established at Slurm build time
is used.
Example of use include "\-\-get\-user\-env", "\-\-get\-user\-env=10"
"\-\-get\-user\-env=10L", and "\-\-get\-user\-env=S".
This option was originally created for use by Moab.

.TP
\fB\-\-gid\fR=<\fIgroup\fR>
If \fBsbatch\fR is run as root, and the \fB\-\-gid\fR option is used,
submit the job with \fIgroup\fR's group access permissions.  \fIgroup\fR
may be the group name or the numerical group ID.

.TP
\fB\-G\fR, \fB\-\-gpus\fR=[<\fitype\fR>:]<\fInumber\fR>
Specify the total number of GPUs required for the job.
An optional GPU type specification can be supplied.
For example "\-\-gpus=volta:3".
Multiple options can be requested in a comma separated list, for example:
"\-\-gpus=volta:3,kepler:1".
See also the \fB\-\-gpus\-per\-node\fR, \fB\-\-gpus\-per\-socket\fR and
\fB\-\-gpus\-per\-task\fR options.

.TP
\fB\-\-gpu\-bind\fR=<\fItype\fR>
Bind tasks to specific GPUs.
By default every spawned task can access every GPU allocated to the job.

Supported \fItype\fR options:
.RS
.TP 10
\fBclosest\fR
Bind each task to the GPU(s) which are closest.
In a NUMA environment, each task may be bound to more than one GPU (i.e.
all GPUs in that NUMA environment).
.TP
\fBmap_gpu:<list>\fR
Bind by setting GPU masks on tasks (or ranks) as specified where <list> is
<gpu_id_for_task_0>,<gpu_id_for_task_1>,... GPU IDs are interpreted as decimal
values unless they are preceded with '0x' in which case they interpreted as
hexadecimal values. If the number of tasks (or ranks) exceeds the number of
elements in this list, elements in the list will be reused as needed starting
from the beginning of the list. To simplify support for large task counts,
the lists may follow a map with an asterisk and repetition count.
For example "map_cpu:0*4,1*4".
Not supported unless the entire node is allocated to the job.
.TP
\fBmask_gpu:<list>\fR
Bind by setting GPU masks on tasks (or ranks) as specified where <list> is
<gpu_mask_for_task_0>,<gpu_mask_for_task_1>,... The mapping is specified for
a node and identical mapping is applied to the tasks on every node (i.e. the
lowest task ID on each node is mapped to the first mask specified in the list,
etc.). GPU masks are always interpreted as hexadecimal values but can be
preceded with an optional '0x'. Not supported unless the entire node is
allocated to the job. To simplify support for large task counts, the lists
may follow a map with an asterisk and repetition count.
For example "mask_gpu:0x0f*4,0xf0*4".
Not supported unless the entire node is allocated to the job.
.RE

.TP
\fB\-\-gpu\-freq\fR=[<\fItype\fR]=\fIvalue\fR>[,<\fItype\fR=\fIvalue\fR>][,verbose]
Request that GPUs allocated to the job are configured with specific frequency
values.
This option can be used to independently configure the GPU and its memory
frequencies.
After the job is completed, the frequencies of all affected GPUs will be reset
to the highest possible values.
In some cases, system power caps may override the requested values.
The field \fItype\fR can be "memory".
If \fItype\fR is not specified, the GPU frequency is implied.
The \fIvalue\fR field can either be "low", "medium", "high", "highm1" or
a numeric value in megahertz (MHz).
If the specified numeric value is not possible, a value as close as
possible will be used. See below for definition of the values.
The \fIverbose\fR option causes current GPU frequency information to be logged.
Examples of use include "\-\-gpu\-freq=medium,memory=high" and
"\-\-gpu\-freq=450".

Supported \fIvalue\fR definitions:
.RS
.TP 10
\fBlow\fR
the lowest available frequency.
.TP
\fBmedium\fR
attempts to set a frequency in the middle of the available range.
.TP
\fBhigh\fR
the highest available frequency.
.TP
\fBhighm1\fR
(high minus one) will select the next highest available frequency.
.RE

.TP
\fB\-\-gpus\-per\-node\fR=[<\fitype\fR>:]<\fInumber\fR>
Specify the number of GPUs required for the job on each node included in
the job's resource allocation.
An optional GPU type specification can be supplied.
For example "\-\-gpus\-per\-node=volta:3".
Multiple options can be requested in a comma separated list, for example:
"\-\-gpus\-per\-node=volta:3,kepler:1".
See also the \fB\-\-gpus\fR, \fB\-\-gpus\-per\-socket\fR and
\fB\-\-gpus\-per\-task\fR options.

.TP
\fB\-\-gpus\-per\-socket\fR=[<\fitype\fR>:]<\fInumber\fR>
Specify the number of GPUs required for the job on each socket included in
the job's resource allocation.
An optional GPU type specification can be supplied.
For example "\-\-gpus\-per\-socket=volta:3".
Multiple options can be requested in a comma separated list, for example:
"\-\-gpus\-per\-socket=volta:3,kepler:1".
Requires job to specify a sockets per node count ( \-\-sockets\-per\-node).
See also the \fB\-\-gpus\fR, \fB\-\-gpus\-per\-node\fR and
\fB\-\-gpus\-per\-task\fR options.

.TP
\fB\-\-gpus\-per\-task\fR=[<\fitype\fR>:]<\fInumber\fR>
Specify the number of GPUs required for the job on each task to be spawned
in the job's resource allocation.
An optional GPU type specification can be supplied.
This option requires the specification of a task count.
For example "\-\-gpus\-per\-task=volta:1".
Multiple options can be requested in a comma separated list, for example:
"\-\-gpus\-per\-task=volta:3,kepler:1".
Requires job to specify a task count (\-\-nodes).
See also the \fB\-\-gpus\fR, \fB\-\-gpus\-per\-socket\fR and
\fB\-\-gpus\-per\-node\fR options.

.TP
\fB\-\-gres\fR=<\fIlist\fR>
Specifies a comma delimited list of generic consumable resources.
The format of each entry on the list is "name[[:type]:count]".
The name is that of the consumable resource.
The count is the number of those resources with a default value of 1.
The count can have a suffix of
"k" or "K" (multiple of 1024),
"m" or "M" (multiple of 1024 x 1024),
"g" or "G" (multiple of 1024 x 1024 x 1024),
"t" or "T" (multiple of 1024 x 1024 x 1024 x 1024),
"p" or "P" (multiple of 1024 x 1024 x 1024 x 1024 x 1024).
The specified resources will be allocated to the job on each node.
The available generic consumable resources is configurable by the system
administrator.
A list of available generic consumable resources will be printed and the
command will exit if the option argument is "help".
Examples of use include "\-\-gres=gpu:2,mic:1", "\-\-gres=gpu:kepler:2", and
"\-\-gres=help".

.TP
\fB\-\-gres\-flags\fR=<\fItype\fR>
Specify generic resource task binding options.
.RS
.TP
.B disable\-binding
Disable filtering of CPUs with respect to generic resource locality.
This option is currently required to use more CPUs than are bound to a GRES
(i.e. if a GPU is bound to the CPUs on one socket, but resources on more than
one socket are required to run the job).
This option may permit a job to be allocated resources sooner than otherwise
possible, but may result in lower job performance.
.TP
.B enforce\-binding
The only CPUs available to the job will be those bound to the selected
GRES (i.e. the CPUs identified in the gres.conf file will be strictly
enforced). This option may result in delayed initiation of a job.
For example a job requiring two GPUs and one CPU will be delayed until both
GPUs on a single socket are available rather than using GPUs bound to separate
sockets, however the application performance may be improved due to improved
communication speed.
Requires the node to be configured with more than one socket and resource
filtering will be performed on a per\-socket basis.
.RE

.TP
\fB\-H, \-\-hold\fR
Specify the job is to be submitted in a held state (priority of zero).
A held job can now be released using scontrol to reset its priority
(e.g. "\fIscontrol release <job_id>\fR").

.TP
\fB\-h\fR, \fB\-\-help\fR
Display help information and exit.

.TP
\fB\-\-hint\fR=<\fItype\fR>
Bind tasks according to application hints.
.RS
.TP
.B compute_bound
Select settings for compute bound applications:
use all cores in each socket, one thread per core.
.TP
.B memory_bound
Select settings for memory bound applications:
use only one core in each socket, one thread per core.
.TP
.B [no]multithread
[don't] use extra threads with in-core multi-threading
which can benefit communication intensive applications.
Only supported with the task/affinity plugin.
.TP
.B help
show this help message
.RE

.TP
\fB\-\-ignore\-pbs\fR
Ignore any "#PBS" options specified in the batch script.

.TP
\fB\-i\fR, \fB\-\-input\fR=<\fIfilename pattern\fR>
Instruct Slurm to connect the batch script's standard input
directly to the file name specified in the "\fIfilename pattern\fR".

By default, "/dev/null" is open on the batch script's standard input and both
standard output and standard error are directed to a file of the name
"slurm\-%j.out", where the "%j" is replaced with the job allocation number, as
described below in the \fBfilename pattern\fR section.

.TP
\fB\-J\fR, \fB\-\-job\-name\fR=<\fIjobname\fR>
Specify a name for the job allocation. The specified name will appear along with
the job id number when querying running jobs on the system. The default
is the name of the batch script, or just "sbatch" if the script is
read on sbatch's standard input.

.TP
\fB\-k\fR, \fB\-\-no\-kill\fR [=off]
Do not automatically terminate a job if one of the nodes it has been
allocated fails.  The user will assume the responsibilities for fault\-tolerance
should a node fail.  When there is a node failure, any active job steps (usually
MPI jobs) on that node will almost certainly suffer a fatal error, but with
\-\-no\-kill, the job allocation will not be revoked so the user may launch
new job steps on the remaining nodes in their allocation.

Specify an optional argument of "off" disable the effect of the
\fBSBATCH_NO_KILL\fR environment variable.

By default Slurm terminates the entire job allocation if any node fails in its
range of allocated nodes.

.TP
\fB\-\-kill-on-invalid-dep\fR=<\fIyes|no\fR>
If a job has an invalid dependency and it can never run this parameter tells
Slurm to terminate it or not. A terminated job state will be JOB_CANCELLED.
If this option is not specified the system wide behavior applies.
By default the job stays pending with reason DependencyNeverSatisfied or if the
kill_invalid_depend is specified in slurm.conf the job is terminated.

.TP
\fB\-L\fR, \fB\-\-licenses\fR=<\fBlicense\fR>
Specification of licenses (or other resources available on all
nodes of the cluster) which must be allocated to this job.
License names can be followed by a colon and count
(the default count is one).
Multiple license names should be comma separated (e.g.
"\-\-licenses=foo:4,bar").
To submit jobs using remote licenses, those served by the slurmdbd, specify
the name of the server providing the licenses.
For example "\-\-license=nastran@slurmdb:12".

.TP
\fB\-M\fR, \fB\-\-clusters\fR=<\fIstring\fR>
Clusters to issue commands to.  Multiple cluster names may be comma separated.
The job will be submitted to the one cluster providing the earliest expected
job initiation time. The default value is the current cluster. A value of
\(aq\fIall\fR' will query to run on all clusters.  Note the
\fB\-\-export\fR option to control environment variables exported
between clusters.
Note that the SlurmDBD must be up for this option to work properly.

.TP
\fB\-m\fR, \fB\-\-distribution\fR=
\fIarbitrary\fR|<\fIblock\fR|\fIcyclic\fR|\fIplane=<options>\fR[:\fIblock\fR|\fIcyclic\fR|\fIfcyclic\fR]>

Specify alternate distribution methods for remote processes.
In sbatch, this only sets environment variables that will be used by
subsequent srun requests.
This option controls the assignment of tasks to the nodes on which
resources have been allocated, and the distribution of those resources
to tasks for binding (task affinity). The first distribution
method (before the ":") controls the distribution of resources across
nodes. The optional second distribution method (after the ":")
controls the distribution of resources across sockets within a node.
Note that with select/cons_res, the number of cpus allocated on each
socket and node may be different. Refer to
https://slurm.schedmd.com/mc_support.html
for more information on resource allocation, assignment of tasks to
nodes, and binding of tasks to CPUs.
.RS

First distribution method:
.TP
.B block
The block distribution method will distribute tasks to a node such
that consecutive tasks share a node. For example, consider an
allocation of three nodes each with two cpus. A four\-task block
distribution request will distribute those tasks to the nodes with
tasks one and two on the first node, task three on the second node,
and task four on the third node.  Block distribution is the default
behavior if the number of tasks exceeds the number of allocated nodes.
.TP
.B cyclic
The cyclic distribution method will distribute tasks to a node such
that consecutive tasks are distributed over consecutive nodes (in a
round\-robin fashion). For example, consider an allocation of three
nodes each with two cpus. A four\-task cyclic distribution request
will distribute those tasks to the nodes with tasks one and four on
the first node, task two on the second node, and task three on the
third node.
Note that when SelectType is select/cons_res, the same number of CPUs
may not be allocated on each node. Task distribution will be
round\-robin among all the nodes with CPUs yet to be assigned to tasks.
Cyclic distribution is the default behavior if the number
of tasks is no larger than the number of allocated nodes.
.TP
.B plane
The tasks are distributed in blocks of a specified size.  The options
include a number representing the size of the task block.  This is
followed by an optional specification of the task distribution scheme
within a block of tasks and between the blocks of tasks.  The number of tasks
distributed to each node is the same as for cyclic distribution, but the
taskids assigned to each node depend on the plane size.  For more
details (including examples and diagrams), please see
.br
https://slurm.schedmd.com/mc_support.html
.br
and
.br
https://slurm.schedmd.com/dist_plane.html
.TP
.B arbitrary
The arbitrary method of distribution will allocate processes in\-order
as listed in file designated by the environment variable
SLURM_HOSTFILE.  If this variable is listed it will override any
other method specified.  If not set the method will default to block.
Inside the hostfile must contain at minimum the number of hosts
requested and be one per line or comma separated.  If specifying a
task count (\fB\-n\fR, \fB\-\-ntasks\fR=<\fInumber\fR>), your tasks
will be laid out on the nodes in the order of the file.
.br
\fBNOTE:\fR The arbitrary distribution option on a job allocation only
controls the nodes to be allocated to the job and not the allocation of
CPUs on those nodes. This option is meant primarily to control a job step's
task layout in an existing job allocation for the srun command.

.TP
Second distribution method:
.TP
.B block
The block distribution method will distribute tasks to sockets such
that consecutive tasks share a socket.
.TP
.B cyclic
The cyclic distribution method will distribute tasks to sockets such
that consecutive tasks are distributed over consecutive sockets (in a
round\-robin fashion).
Tasks requiring more than one CPU will have all of those CPUs allocated on a
single socket if possible.
.TP
.B fcyclic
The fcyclic distribution method will distribute tasks to sockets such
that consecutive tasks are distributed over consecutive sockets (in a
round\-robin fashion).
Tasks requiring more than one CPU will have each CPUs allocated in a cyclic
fashion across sockets.
.RE

.TP
\fB\-\-mail\-type\fR=<\fItype\fR>
Notify user by email when certain event types occur.
Valid \fItype\fR values are NONE, BEGIN, END, FAIL, REQUEUE, ALL (equivalent to
BEGIN, END, FAIL, REQUEUE, and STAGE_OUT), STAGE_OUT (burst buffer stage out
and teardown completed), TIME_LIMIT, TIME_LIMIT_90 (reached 90 percent of time
limit), TIME_LIMIT_80 (reached 80 percent of time limit), TIME_LIMIT_50
(reached 50 percent of time limit) and ARRAY_TASKS (send emails for each array
task). Multiple \fItype\fR values may be specified in a comma separated list.
The user to be notified is indicated with \fB\-\-mail\-user\fR.
Unless the ARRAY_TASKS option is specified, mail notifications on job BEGIN, END
and FAIL apply to a job array as a whole rather than generating individual email
messages for each task in the job array.

.TP
\fB\-\-mail\-user\fR=<\fIuser\fR>
User to receive email notification of state changes as defined by
\fB\-\-mail\-type\fR.
The default value is the submitting user.

.TP
\fB\-\-mcs\-label\fR=<\fImcs\fR>
Used only when the mcs/group plugin is enabled.
This parameter is a group among the groups of the user.
Default value is calculated by the Plugin mcs if it's enabled.

.TP
\fB\-\-mem\fR=<\fIsize[units]\fR>
Specify the real memory required per node.
Default units are megabytes unless the SchedulerParameters configuration
parameter includes the "default_gbytes" option for gigabytes.
Different units can be specified using the suffix [K|M|G|T].
Default value is \fBDefMemPerNode\fR and the maximum value is
\fBMaxMemPerNode\fR. If configured, both parameters can be
seen using the \fBscontrol show config\fR command.
This parameter would generally be used if whole nodes
are allocated to jobs (\fBSelectType=select/linear\fR).
Also see \fB\-\-mem\-per\-cpu\fR and \fB\-\-mem\-per\-gpu\fR.
The \fB\-\-mem\fR, \fB\-\-mem\-per\-cpu\fR and \fB\-\-mem\-per\-gpu\fR
options are mutually exclusive.

NOTE: A memory size specification of zero is treated as a special case and
grants the job access to all of the memory on each node.
If the job is allocated multiple nodes in a heterogeneous cluster, the memory
limit on each node will be that of the node in the allocation with the smallest
memory size (same limit will apply to every node in the job's allocation).

NOTE: Enforcement of memory limits currently relies upon the task/cgroup plugin
or enabling of accounting, which samples memory use on a periodic basis (data
need not be stored, just collected). In both cases memory use is based upon
the job's Resident Set Size (RSS). A task may exceed the memory limit until
the next periodic accounting sample.

.TP
\fB\-\-mem\-per\-cpu\fR=<\fIsize[units]\fR>
Minimum memory required per allocated CPU.
Default units are megabytes unless the SchedulerParameters configuration
parameter includes the "default_gbytes" option for gigabytes.
Default value is \fBDefMemPerCPU\fR and the maximum value is \fBMaxMemPerCPU\fR
(see exception below). If configured, both parameters can be
seen using the \fBscontrol show config\fR command.
Note that if the job's \fB\-\-mem\-per\-cpu\fR value exceeds the configured
\fBMaxMemPerCPU\fR, then the user's limit will be treated as a memory limit
per task; \fB\-\-mem\-per\-cpu\fR will be reduced to a value no larger than
\fBMaxMemPerCPU\fR; \fB\-\-cpus\-per\-task\fR will be set and the value of
\fB\-\-cpus\-per\-task\fR multiplied by the new \fB\-\-mem\-per\-cpu\fR
value will equal the original \fB\-\-mem\-per\-cpu\fR value specified by
the user.
This parameter would generally be used if individual processors
are allocated to jobs (\fBSelectType=select/cons_res\fR).
If resources are allocated by the core, socket or whole nodes; the number
of CPUs allocated to a job may be higher than the task count and the value
of \fB\-\-mem\-per\-cpu\fR should be adjusted accordingly.
Also see \fB\-\-mem\fR and \fB\-\-mem\-per\-gpu\fR.
The \fB\-\-mem\fR, \fB\-\-mem\-per\-cpu\fR and \fB\-\-mem\-per\-gpu\fR
options are mutually exclusive.

.TP
\fB\-\-mem\-per\-gpu\fR=<\fIsize[units]\fR>
Minimum memory required per allocated GPU.
Default units are megabytes unless the SchedulerParameters configuration
parameter includes the "default_gbytes" option for gigabytes.
Different units can be specified using the suffix [K|M|G|T].
Default value is \fBDefMemPerGPU\fR and is available on both a global and
per partition basis.
If configured, the parameters can be seen using the \fBscontrol show config\fR
and \fBscontrol show partition\fR commands.
Also see \fB\-\-mem\fR.
The \fB\-\-mem\fR, \fB\-\-mem\-per\-cpu\fR and \fB\-\-mem\-per\-gpu\fR
options are mutually exclusive.

.TP
\fB\-\-mem\-bind\fR=[{\fIquiet,verbose\fR},]\fItype\fR
Bind tasks to memory. Used only when the task/affinity plugin is enabled
and the NUMA memory functions are available.
\fBNote that the resolution of CPU and memory binding
may differ on some architectures.\fR For example, CPU binding may be performed
at the level of the cores within a processor while memory binding will
be performed at the level of nodes, where the definition of "nodes"
may differ from system to system.
By default no memory binding is performed; any task using any CPU can use
any memory. This option is typically used to ensure that each task is bound to
the memory closest to it's assigned CPU. \fBThe use of any type other than
"none" or "local" is not recommended.\fR
If you want greater control, try running a simple test code with the
options "\-\-cpu\-bind=verbose,none \-\-mem\-bind=verbose,none" to determine
the specific configuration.

NOTE: To have Slurm always report on the selected memory binding for
all commands executed in a shell, you can enable verbose mode by
setting the SLURM_MEM_BIND environment variable value to "verbose".

The following informational environment variables are set when
\fB\-\-mem\-bind\fR is in use:

.nf
	SLURM_MEM_BIND_LIST
	SLURM_MEM_BIND_PREFER
	SLURM_MEM_BIND_SORT
	SLURM_MEM_BIND_TYPE
	SLURM_MEM_BIND_VERBOSE
.fi

See the \fBENVIRONMENT VARIABLES\fR section for a more detailed description
of the individual SLURM_MEM_BIND* variables.

Supported options include:
.RS
.TP
.B help
show this help message
.TP
.B local
Use memory local to the processor in use
.TP
.B map_mem:<list>
Bind by setting memory masks on tasks (or ranks) as specified where <list> is
<numa_id_for_task_0>,<numa_id_for_task_1>,...
The mapping is specified for a node and identical mapping is applied to the
tasks on every node (i.e. the lowest task ID on each node is mapped to the
first ID specified in the list, etc.).
NUMA IDs are interpreted as decimal values unless they are preceded
with '0x' in which case they interpreted as hexadecimal values.
If the number of tasks (or ranks) exceeds the number of elements in this list,
elements in the list will be reused as needed starting from the beginning of
the list.
To simplify support for large task counts, the lists may follow a map with an
asterisk and repetition count
For example "map_mem:0x0f*4,0xf0*4".
Not supported unless the entire node is allocated to the job.
.TP
.B mask_mem:<list>
Bind by setting memory masks on tasks (or ranks) as specified where <list> is
<numa_mask_for_task_0>,<numa_mask_for_task_1>,...
The mapping is specified for a node and identical mapping is applied to the
tasks on every node (i.e. the lowest task ID on each node is mapped to the
first mask specified in the list, etc.).
NUMA masks are \fBalways\fR interpreted as hexadecimal values.
Note that masks must be preceded with a '0x' if they don't begin
with [0-9] so they are seen as numerical values.
If the number of tasks (or ranks) exceeds the number of elements in this list,
elements in the list will be reused as needed starting from the beginning of
the list.
To simplify support for large task counts, the lists may follow a mask with an
asterisk and repetition count
For example "mask_mem:0*4,1*4".
Not supported unless the entire node is allocated to the job.
.TP
.B no[ne]
don't bind tasks to memory (default)
.TP
.B p[refer]
Prefer use of first specified NUMA node, but permit
 use of other available NUMA nodes.
.TP
.B q[uiet]
quietly bind before task runs (default)
.TP
.B rank
bind by task rank (not recommended)
.TP
.B sort
sort free cache pages (run zonesort on Intel KNL nodes)
.TP
.B v[erbose]
verbosely report binding before task runs
.RE

.TP
\fB\-\-mincpus\fR=<\fIn\fR>
Specify a minimum number of logical cpus/processors per node.

.TP
\fB\-N\fR, \fB\-\-nodes\fR=<\fIminnodes\fR[\-\fImaxnodes\fR]>
Request that a minimum of \fIminnodes\fR nodes be allocated to this job.
A maximum node count may also be specified with \fImaxnodes\fR.
If only one number is specified, this is used as both the minimum and
maximum node count.
The partition's node limits supersede those of the job.
If a job's node limits are outside of the range permitted for its
associated partition, the job will be left in a PENDING state.
This permits possible execution at a later time, when the partition
limit is changed.
If a job node limit exceeds the number of nodes configured in the
partition, the job will be rejected.
Note that the environment
variable \fBSLURM_JOB_NODES\fR will be set to the count of nodes actually
allocated to the job. See the \fBENVIRONMENT VARIABLES \fR section
for more information.  If \fB\-N\fR is not specified, the default
behavior is to allocate enough nodes to satisfy the requirements of
the \fB\-n\fR and \fB\-c\fR options.
The job will be allocated as many nodes as possible within the range specified
and without delaying the initiation of the job.
The node count specification may include a numeric value followed by a suffix
of "k" (multiplies numeric value by 1,024) or "m" (multiplies numeric value by
1,048,576).

.TP
\fB\-n\fR, \fB\-\-ntasks\fR=<\fInumber\fR>
sbatch does not launch tasks, it requests an allocation of resources and
submits a batch script. This option advises the Slurm controller that job
steps run within the allocation will launch a maximum of \fInumber\fR
tasks and to provide for sufficient resources.
The default is one task per node, but note
that the \fB\-\-cpus\-per\-task\fR option will change this default.

.TP
\fB\-\-network\fR=<\fItype\fR>
Specify information pertaining to the switch or network.
The interpretation of \fItype\fR is system dependent.
This option is supported when running Slurm on a Cray natively.  It is
used to request using Network Performance Counters.
Only one value per request is valid.
All options are case in\-sensitive.
In this configuration supported values include:
.RS
.TP 6
\fBsystem\fR
Use the system\-wide network performance counters. Only nodes requested
will be marked in use for the job allocation.  If the job does not
fill up the entire system the rest of the nodes are not
able to be used by other jobs using NPC, if idle their state will appear as
PerfCnts.  These nodes are still available for other jobs not using NPC.
.TP
\fBblade\fR
Use the blade network performance counters. Only nodes requested
will be marked in use for the job allocation.  If the job does not
fill up the entire blade(s) allocated to the job those blade(s) are not
able to be used by other jobs using NPC, if idle their state will appear as
PerfCnts.  These nodes are still available for other jobs not using NPC.
.TP
.RE

.br
.br
In all cases the job allocation request \fBmust specify the
\-\-exclusive option\fR.  Otherwise the request will be denied.

.br
.br
Also with any of these options steps are not allowed to share blades,
so resources would remain idle inside an allocation if the step
running on a blade does not take up all the nodes on the blade.

.br
.br
The \fBnetwork\fR option is also supported on systems with IBM's Parallel Environment (PE).
See IBM's LoadLeveler job command keyword documentation about the keyword
"network" for more information.
Multiple values may be specified in a comma separated list.
All options are case in\-sensitive.
Supported values include:
.RS
.TP 12
\fBBULK_XFER\fR[=<\fIresources\fR>]
Enable bulk transfer of data using Remote Direct\-Memory Access (RDMA).
The optional \fIresources\fR specification is a numeric value which can have
a suffix of "k", "K", "m", "M", "g" or "G" for kilobytes, megabytes or
gigabytes.
NOTE: The \fIresources\fR specification is not supported by the underlying
IBM infrastructure as of Parallel Environment version 2.2 and no value should
be specified at this time.
.TP
\fBCAU\fR=<\fIcount\fR>
Number of Collective Acceleration Units (CAU) required.
Applies only to IBM Power7-IH processors.
Default value is zero.
Independent CAU will be allocated for each programming interface (MPI, LAPI, etc.)
.TP
\fBDEVNAME\fR=<\fIname\fR>
Specify the device name to use for communications (e.g. "eth0" or "mlx4_0").
.TP
\fBDEVTYPE\fR=<\fItype\fR>
Specify the device type to use for communications.
The supported values of \fItype\fR are:
"IB" (InfiniBand), "HFI" (P7 Host Fabric Interface),
"IPONLY" (IP-Only interfaces), "HPCE" (HPC Ethernet), and
"KMUX" (Kernel Emulation of HPCE).
The devices allocated to a job must all be of the same type.
The default value depends upon depends upon what hardware is available and in
order of preferences is IPONLY (which is not considered in User Space mode),
HFI, IB, HPCE, and KMUX.
.TP
\fBIMMED\fR =<\fIcount\fR>
Number of immediate send slots per window required.
Applies only to IBM Power7-IH processors.
Default value is zero.
.TP
\fBINSTANCES\fR =<\fIcount\fR>
Specify number of network connections for each task on each network connection.
The default instance count is 1.
.TP
\fBIPV4\fR
Use Internet Protocol (IP) version 4 communications (default).
.TP
\fBIPV6\fR
Use Internet Protocol (IP) version 6 communications.
.TP
\fBLAPI\fR
Use the LAPI programming interface.
.TP
\fBMPI\fR
Use the MPI programming interface.
MPI is the default interface.
.TP
\fBPAMI\fR
Use the PAMI programming interface.
.TP
\fBSHMEM\fR
Use the OpenSHMEM programming interface.
.TP
\fBSN_ALL\fR
Use all available switch networks (default).
.TP
\fBSN_SINGLE\fR
Use one available switch network.
.TP
\fBUPC\fR
Use the UPC programming interface.
.TP
\fBUS\fR
Use User Space communications.
.TP

Some examples of network specifications:
.TP
\fBInstances=2,US,MPI,SN_ALL\fR
Create two user space connections for MPI communications on every switch
network for each task.
.TP
\fBUS,MPI,Instances=3,Devtype=IB\fR
Create three user space connections for MPI communications on every InfiniBand
network for each task.
.TP
\fBIPV4,LAPI,SN_Single\fR
Create a IP version 4 connection for LAPI communications on one switch network
for each task.
.TP
\fBInstances=2,US,LAPI,MPI\fR
Create two user space connections each for LAPI and MPI communications on every
switch network for each task. Note that SN_ALL is the default option so every
switch network is used. Also note that Instances=2 specifies that two
connections are established for each protocol (LAPI and MPI) and each task.
If there are two networks and four tasks on the node then a total
of 32 connections are established (2 instances x 2 protocols x 2 networks x
4 tasks).
.RE

.TP
\fB\-\-nice\fR[=\fIadjustment\fR]
Run the job with an adjusted scheduling priority within Slurm. With no
adjustment value the scheduling priority is decreased by 100. A negative nice
value increases the priority, otherwise decreases it. The adjustment range is
+/\- 2147483645. Only privileged users can specify a negative adjustment.

.TP
\fB\-\-no\-requeue\fR
Specifies that the batch job should never be requeued under any circumstances.
Setting this option will prevent system administrators from being able
to restart the job (for example, after a scheduled downtime), recover from
a node failure, or be requeued upon preemption by a higher priority job.
When a job is requeued, the batch script is initiated from its beginning.
Also see the \fB\-\-requeue\fR option.
The \fIJobRequeue\fR configuration parameter controls the default
behavior on the cluster.

.TP
\fB\-\-ntasks\-per\-core\fR=<\fIntasks\fR>
Request the maximum \fIntasks\fR be invoked on each core.
Meant to be used with the \fB\-\-ntasks\fR option.
Related to \fB\-\-ntasks\-per\-node\fR except at the core level
instead of the node level.
NOTE: This option is not supported unless \fISelectType=cons_res\fR is
configured (either directly or indirectly on Cray systems)
along with the node's core count.

.TP
\fB\-\-ntasks\-per\-node\fR=<\fIntasks\fR>
Request that \fIntasks\fR be invoked on each node.
If used with the \fB\-\-ntasks\fR option, the \fB\-\-ntasks\fR option will take
precedence and the \fB\-\-ntasks\-per\-node\fR will be treated as a
\fImaximum\fR count of tasks per node.
Meant to be used with the \fB\-\-nodes\fR option.
This is related to \fB\-\-cpus\-per\-task\fR=\fIncpus\fR,
but does not require knowledge of the actual number of cpus on
each node.  In some cases, it is more convenient to be able to
request that no more than a specific number of tasks be invoked
on each node.  Examples of this include submitting
a hybrid MPI/OpenMP app where only one MPI "task/rank" should be
assigned to each node while allowing the OpenMP portion to utilize
all of the parallelism present in the node, or submitting a single
setup/cleanup/monitoring job to each node of a pre\-existing
allocation as one step in a larger job script.

.TP
\fB\-\-ntasks\-per\-socket\fR=<\fIntasks\fR>
Request the maximum \fIntasks\fR be invoked on each socket.
Meant to be used with the \fB\-\-ntasks\fR option.
Related to \fB\-\-ntasks\-per\-node\fR except at the socket level
instead of the node level.
NOTE: This option is not supported unless \fISelectType=cons_res\fR is
configured (either directly or indirectly on Cray systems)
along with the node's socket count.

.TP
\fB\-O\fR, \fB\-\-overcommit\fR
Overcommit resources.
When applied to job allocation, only one CPU is allocated to the job per node
and options used to specify the number of tasks per node, socket, core, etc.
are ignored.
When applied to job step allocations (the \fBsrun\fR command when executed
within an existing job allocation), this option can be used to launch more than
one task per CPU.
Normally, \fBsrun\fR will not allocate more than one process per CPU.
By specifying \fB\-\-overcommit\fR you are explicitly allowing more than one
process per CPU. However no more than \fBMAX_TASKS_PER_NODE\fR tasks are
permitted to execute per node.  NOTE: \fBMAX_TASKS_PER_NODE\fR is
defined in the file \fIslurm.h\fR and is not a variable, it is set at
Slurm build time.

.TP
\fB\-o\fR, \fB\-\-output\fR=<\fIfilename pattern\fR>
Instruct Slurm to connect the batch script's standard output directly to the
file name specified in the "\fIfilename pattern\fR".
By default both standard output and standard error are directed to the same file.
For job arrays, the default file name is "slurm-%A_%a.out", "%A" is replaced
by the job ID and "%a" with the array index.
For other jobs, the default file name is "slurm-%j.out", where the "%j" is
replaced by the job ID.
See the \fBfilename pattern\fR section below for filename specification options.

.TP
\fB\-\-open\-mode\fR=append|truncate
Open the output and error files using append or truncate mode as specified.
The default value is specified by the system configuration parameter
\fIJobFileAppend\fR.

.TP
\fB\-\-parsable\fR
Outputs only the job id number and the cluster name if present.
The values are separated by a semicolon. Errors will still be displayed.

.TP
\fB\-p\fR, \fB\-\-partition\fR=<\fIpartition_names\fR>
Request a specific partition for the resource allocation.  If not specified,
the default behavior is to allow the slurm controller to select the default
partition as designated by the system administrator. If the job can use more
than one partition, specify their names in a comma separate list and the one
offering earliest initiation will be used with no regard given to the partition
name ordering (although higher priority partitions will be considered first).
When the job is initiated, the name of the partition used will be placed first
in the job record partition string.

.TP
\fB\-\-power\fR=<\fIflags\fR>
Comma separated list of power management plugin options.
Currently available flags include:
level (all nodes allocated to the job should have identical power caps,
may be disabled by the Slurm configuration option PowerParameters=job_no_level).

.TP
\fB\-\-priority\fR=<\fIvalue\fR>
Request a specific job priority.
May be subject to configuration specific constraints.
\fIvalue\fR should either be a numeric value or "TOP" (for highest possible value).
Only Slurm operators and administrators can set the priority of a job.

.TP
\fB\-\-profile\fR=<all|none|[energy[,|task[,|lustre[,|network]]]]>
enables detailed data collection by the acct_gather_profile plugin.
Detailed data are typically time-series that are stored in an HDF5 file for
the job or an InfluxDB database depending on the configured plugin.

.RS
.TP 10
\fBAll\fR
All data types are collected. (Cannot be combined with other values.)

.TP
\fBNone\fR
No data types are collected. This is the default.
 (Cannot be combined with other values.)

.TP
\fBEnergy\fR
Energy data is collected.

.TP
\fBTask\fR
Task (I/O, Memory, ...) data is collected.

.TP
\fBLustre\fR
Lustre data is collected.

.TP
\fBNetwork\fR
Network (InfiniBand) data is collected.
.RE

.TP
\fB\-\-propagate\fR[=\fIrlimit[,rlimit...]\fR]
Allows users to specify which of the modifiable (soft) resource limits
to propagate to the compute nodes and apply to their jobs. If no
\fIrlimit\fR is specified, then all resource limits will be propagated.
The following rlimit names are supported by Slurm (although some
options may not be supported on some systems):
.RS
.TP 10
\fBALL\fR
All limits listed below (default)
.TP
\fBNONE\fR
No limits listed below
.TP
\fBAS\fR
The maximum address space for a process
.TP
\fBCORE\fR
The maximum size of core file
.TP
\fBCPU\fR
The maximum amount of CPU time
.TP
\fBDATA\fR
The maximum size of a process's data segment
.TP
\fBFSIZE\fR
The maximum size of files created. Note that if the user sets FSIZE to less
than the current size of the slurmd.log, job launches will fail with
a 'File size limit exceeded' error.
.TP
\fBMEMLOCK\fR
The maximum size that may be locked into memory
.TP
\fBNOFILE\fR
The maximum number of open files
.TP
\fBNPROC\fR
The maximum number of processes available
.TP
\fBRSS\fR
The maximum resident set size
.TP
\fBSTACK\fR
The maximum stack size
.RE

.TP
\fB\-q\fR, \fB\-\-qos\fR=<\fIqos\fR>
Request a quality of service for the job.  QOS values can be defined
for each user/cluster/account association in the Slurm database.
Users will be limited to their association's defined set of qos's when
the Slurm configuration parameter, AccountingStorageEnforce, includes
"qos" in it's definition.

.TP
\fB\-Q\fR, \fB\-\-quiet\fR
Suppress informational messages from sbatch such as Job ID. Only errors will
still be displayed.

.TP
\fB\-\-reboot\fR
Force the allocated nodes to reboot before starting the job.
This is only supported with some system configurations and will otherwise be
silently ignored.

.TP
\fB\-\-requeue\fR
Specifies that the batch job should eligible to being requeue.
The job may be requeued explicitly by a system administrator, after node
failure, or upon preemption by a higher priority job.
When a job is requeued, the batch script is initiated from its beginning.
Also see the \fB\-\-no\-requeue\fR option.
The \fIJobRequeue\fR configuration parameter controls the default
behavior on the cluster.

.TP
\fB\-\-reservation\fR=<\fIname\fR>
Allocate resources for the job from the named reservation.

.TP
\fB\-s\fR, \fB\-\-oversubscribe\fR
The job allocation can over\-subscribe resources with other running jobs.
The resources to be over\-subscribed can be nodes, sockets, cores, and/or
hyperthreads depending upon configuration.
The default over\-subscribe behavior depends on system configuration and the
partition's \fBOverSubscribe\fR option takes precedence over the job's option.
This option may result in the allocation being granted sooner than if the
\-\-oversubscribe option was not set and allow higher system utilization, but
application performance will likely suffer due to competition for resources.
Also see the \-\-exclusive option.

.TP
\fB\-S\fR, \fB\-\-core\-spec\fR=<\fInum\fR>
Count of specialized cores per node reserved by the job for system operations
and not used by the application. The application will not use these cores,
but will be charged for their allocation.
Default value is dependent upon the node's configured CoreSpecCount value.
If a value of zero is designated and the Slurm configuration option
AllowSpecResourcesUsage is enabled, the job will be allowed to override
CoreSpecCount and use the specialized resources on nodes it is allocated.
This option can not be used with the \fB\-\-thread\-spec\fR option.

.TP
\fB\-\-signal\fR=[B:]<\fIsig_num\fR>[@<\fIsig_time\fR>]
When a job is within \fIsig_time\fR seconds of its end time,
send it the signal \fIsig_num\fR.
Due to the resolution of event handling by Slurm, the signal may
be sent up to 60 seconds earlier than specified.
\fIsig_num\fR may either be a signal number or name (e.g. "10" or "USR1").
\fIsig_time\fR must have an integer value between 0 and 65535.
By default, no signal is sent before the job's end time.
If a \fIsig_num\fR is specified without any \fIsig_time\fR,
the default time will be 60 seconds.
Use the "B:" option to signal only the batch shell, none of the other
processes will be signaled. By default all job steps will be signaled,
but not the batch shell itself.
To have the signal sent at preemption time see the
\fBpreempt_send_user_signal\fR \fBSlurmctldParameter\R.

.TP
\fB\-\-sockets\-per\-node\fR=<\fIsockets\fR>
Restrict node selection to nodes with at least the specified number of
sockets.  See additional information under \fB\-B\fR option above when
task/affinity plugin is enabled.

.TP
\fB\-\-spread\-job\fR
Spread the job allocation over as many nodes as possible and attempt to
evenly distribute tasks across the allocated nodes.
This option disables the topology/tree plugin.

.TP
\fB\-\-switches\fR=<\fIcount\fR>[@<\fImax\-time\fR>]
When a tree topology is used, this defines the maximum count of switches
desired for the job allocation and optionally the maximum time to wait
for that number of switches. If Slurm finds an allocation containing more
switches than the count specified, the job remains pending until it either finds
an allocation with desired switch count or the time limit expires.
It there is no switch count limit, there is no delay in starting the job.
Acceptable time formats include "minutes", "minutes:seconds",
"hours:minutes:seconds", "days\-hours", "days\-hours:minutes" and
"days\-hours:minutes:seconds".
The job's maximum time delay may be limited by the system administrator using
the \fBSchedulerParameters\fR configuration parameter with the
\fBmax_switch_wait\fR parameter option.
On a dragonfly network the only switch count supported is 1 since communication
performance will be highest when a job is allocate resources on one leaf switch
or more than 2 leaf switches.
The default max\-time is the max_switch_wait SchedulerParameters.

.TP
\fB\-t\fR, \fB\-\-time\fR=<\fItime\fR>
Set a limit on the total run time of the job allocation.  If the
requested time limit exceeds the partition's time limit, the job will
be left in a PENDING state (possibly indefinitely).  The default time
limit is the partition's default time limit.  When the time limit is reached,
each task in each job step is sent SIGTERM followed by SIGKILL.  The
interval between signals is specified by the Slurm configuration
parameter \fBKillWait\fR.  The \fBOverTimeLimit\fR configuration parameter may
permit the job to run longer than scheduled.  Time resolution is one minute
and second values are rounded up to the next minute.

A time limit of zero requests that no time limit be imposed.  Acceptable time
formats include "minutes", "minutes:seconds", "hours:minutes:seconds",
"days\-hours", "days\-hours:minutes" and "days\-hours:minutes:seconds".

.TP
\fB\-\-test\-only\fR
Validate the batch script and return an estimate of when a job would be
scheduled to run given the current job queue and all the other arguments
specifying the job requirements. No job is actually submitted.

.TP
\fB\-\-thread\-spec\fR=<\fInum\fR>
Count of specialized threads per node reserved by the job for system operations
and not used by the application. The application will not use these threads,
but will be charged for their allocation.
This option can not be used with the \fB\-\-core\-spec\fR option.

.TP
\fB\-\-threads\-per\-core\fR=<\fIthreads\fR>
Restrict node selection to nodes with at least the specified number of
threads per core.  NOTE: "Threads" refers to the number of processing units on
each core rather than the number of application tasks to be launched per core.
See additional information under \fB\-B\fR option above when task/affinity
plugin is enabled.

.TP
\fB\-\-time\-min\fR=<\fItime\fR>
Set a minimum time limit on the job allocation.
If specified, the job may have it's \fB\-\-time\fR limit lowered to a value
no lower than \fB\-\-time\-min\fR if doing so permits the job to begin
execution earlier than otherwise possible.
The job's time limit will not be changed after the job is allocated resources.
This is performed by a backfill scheduling algorithm to allocate resources
otherwise reserved for higher priority jobs.
Acceptable time formats include "minutes", "minutes:seconds",
"hours:minutes:seconds", "days\-hours", "days\-hours:minutes" and
"days\-hours:minutes:seconds".

.TP
\fB\-\-tmp\fR=<\fIsize[units]\fR>
Specify a minimum amount of temporary disk space per node.
Default units are megabytes unless the SchedulerParameters configuration
parameter includes the "default_gbytes" option for gigabytes.
Different units can be specified using the suffix [K|M|G|T].

.TP
\fB\-\-usage\fR
Display brief help message and exit.

.TP
\fB\-\-uid\fR=<\fIuser\fR>
Attempt to submit and/or run a job as \fIuser\fR instead of the
invoking user id. The invoking user's credentials will be used
to check access permissions for the target partition. User root
may use this option to run jobs as a normal user in a RootOnly
partition for example. If run as root, \fBsbatch\fR will drop
its permissions to the uid specified after node allocation is
successful. \fIuser\fR may be the user name or numerical user ID.

.TP
\fB\-\-use-min-nodes\fR
If a range of node counts is given, prefer the smaller count.

.TP
\fB\-V\fR, \fB\-\-version\fR
Display version information and exit.

.TP
\fB\-v\fR, \fB\-\-verbose\fR
Increase the verbosity of sbatch's informational messages.  Multiple
\fB\-v\fR's will further increase sbatch's verbosity.  By default only
errors will be displayed.

.TP
\fB\-w\fR, \fB\-\-nodelist\fR=<\fInode name list\fR>
Request a specific list of hosts.
The job will contain \fIall\fR of these hosts and possibly additional hosts
as needed to satisfy resource requirements.
The list may be specified as a comma\-separated list of hosts, a range of hosts
(host[1\-5,7,...] for example), or a filename.
The host list will be assumed to be a filename if it contains a "/" character.
If you specify a minimum node or processor count larger than can be satisfied
by the supplied host list, additional resources will be allocated on other
nodes as needed.
Duplicate node names in the list will be ignored.
The order of the node names in the list is not important; the node names
will be sorted by Slurm.

.TP
\fB\-W\fR, \fB\-\-wait\fR
Do not exit until the submitted job terminates.
The exit code of the sbatch command will be the same as the exit code
of the submitted job. If the job terminated due to a signal rather than a
normal exit, the exit code will be set to 1.
In the case of a job array, the exit code recorded will be the highest value
for any task in the job array.

.TP
\fB\-\-wait\-all\-nodes\fR=<\fIvalue\fR>
Controls when the execution of the command begins.
By default the job will begin execution as soon as the allocation is made.
.RS
.TP 5
0
Begin execution as soon as allocation can be made.
Do not wait for all nodes to be ready for use (i.e. booted).
.TP
1
Do not begin execution until all nodes are ready for use.
.RE

.TP
\fB\-\-wckey\fR=<\fIwckey\fR>
Specify wckey to be used with job.  If TrackWCKey=no (default) in the
slurm.conf this value is ignored.

.TP
\fB\-\-wrap\fR=<\fIcommand string\fR>
Sbatch will wrap the specified command string in a simple "sh" shell script,
and submit that script to the slurm controller.  When \-\-wrap is used,
a script name and arguments may not be specified on the command line; instead
the sbatch-generated wrapper script is used.

.TP
\fB\-x\fR, \fB\-\-exclude\fR=<\fInode name list\fR>
Explicitly exclude certain nodes from the resources granted to the job.

.SH \fBfilename pattern\fR
.PP
\fBsbatch\fR allows for a filename pattern to contain one or more replacement
symbols, which are a percent sign "%" followed by a letter (e.g. %j).
.TP
\fB\\\\\fR
Do not process any of the replacement symbols.
.TP
\fB%%\fR
The character "%".
.TP
\fB%A\fR
Job array's master job allocation number.
.TP
\fB%a\fR
Job array ID (index) number.
.TP
\fB%J\fR
jobid.stepid of the running job. (e.g. "128.0")
.TP
\fB%j\fR
jobid of the running job.
.TP
\fB%N\fR
short hostname. This will create a separate IO file per node.
.TP
\fB%n\fR
Node identifier relative to current job (e.g. "0" is the first node of
the running job) This will create a separate IO file per node.
.TP
\fB%s\fR
stepid of the running job.
.TP
\fB%t\fR
task identifier (rank) relative to current job. This will create a
separate IO file per task.
.TP
\fB%u\fR
User name.
.TP
\fB%x\fR
Job name.
.PP
A number placed between the percent character and format specifier may be
used to zero\-pad the result in the IO filename. This number is ignored if
the format specifier corresponds to  non\-numeric data (%N for example).

Some examples of how the format string may be used for a 4 task job step
with a Job ID of 128 and step id of 0 are included below:
.TP 15
job%J.out
job128.0.out
.TP
job%4j.out
job0128.out
.TP
job%j\-%2t.out
job128\-00.out, job128\-01.out, ...
.PP
.RS -10
.PP

.SH "INPUT ENVIRONMENT VARIABLES"
.PP
Upon startup, sbatch will read and handle the options set in the following
environment variables.  Note that environment variables will override any
options set in a batch script, and command line options will override any
environment variables.

.TP 22
\fBSBATCH_ACCOUNT\fR
Same as \fB\-A, \-\-account\fR
.TP
\fBSBATCH_ACCTG_FREQ\fR
Same as \fB\-\-acctg\-freq\fR
.TP
\fBSBATCH_ARRAY_INX\fR
Same as \fB\-a, \-\-array\fR
.TP
\fBSBATCH_BATCH\fR
Same as \fB\-\-batch\fR
.TP
\fBSBATCH_CHECKPOINT\fR
Same as \fB\-\-checkpoint\fR
.TP
\fBSBATCH_CLUSTERS\fR or \fBSLURM_CLUSTERS\fR
Same as \fB\-\-clusters\fR
.TP
\fBSBATCH_CONSTRAINT\fR
Same as \fB\-C\fR, \fB\-\-constraint\fR
.TP
\fBSBATCH_CORE_SPEC\fR
Same as \fB\-\-core\-spec\fR
.TP
\fBSBATCH_CPUS_PER_GPU\fR
Same as \fB\-\-cpus\-per\-gpu\fR
.TP
\fBSBATCH_DEBUG\fR
Same as \fB\-v, \-\-verbose\fR
.TP
\fBSBATCH_DELAY_BOOT\fR
Same as \fB\-\-delay\-boot\fR
.TP
\fBSBATCH_DISTRIBUTION\fR
Same as \fB\-m, \-\-distribution\fR
.TP
\fBSBATCH_EXCLUSIVE\fR
Same as \fB\-\-exclusive\fR
.TP
\fBSBATCH_EXPORT\fR
Same as \fB\-\-export\fR
.TP
\fBSBATCH_GET_USER_ENV\fR
Same as \fB\-\-get\-user\-env\fR
.TP
\fBSBATCH_GPUS\fR
Same as \fB\-G, \-\-gpus\fR
.TP
\fBSBATCH_GPU_BIND\fR
Same as \fB\-\-gpu\-bind\fR
.TP
\fBSBATCH_GPU_FREQ\fR
Same as \fB\-\-gpu\-freq\fR
.TP
\fBSBATCH_GPUS_PER_NODE\fR
Same as \fB\-\-gpus\-per\-node\fR
.TP
\fBSBATCH_GPUS_PER_TASK\fR
Same as \fB\-\-gpus\-per\-task\fR
\fBSBATCH_GRES\fR
Same as \-\-gres\fR
.TP
\fBSBATCH_GRES_FLAGS\fR
Same as \-\-gres\-flags\fR
.TP
\fBSBATCH_HINT\fR or \fBSLURM_HINT\fR
Same as \fB\-\-hint\fR
.TP
\fBSBATCH_IGNORE_PBS\fR
Same as \fB\-\-ignore\-pbs\fR
.TP
\fBSBATCH_JOB_NAME\fR
Same as \fB\-J, \-\-job\-name\fR
.TP
\fBSBATCH_MEM_BIND\fR
Same as \fB\-\-mem\-bind\fR
.TP
\fBSBATCH_MEM_PER_CPU\fR
Same as \fB\-\-mem\-per\-cpu\fR
.TP
\fBSBATCH_MEM_PER_GPU\fR
Same as \fB\-\-mem\-per\-gpu\fR
.TP
\fBSBATCH_MEM_PER_NODE\fR
Same as \fB\-\-mem\fR
.TP
\fBSBATCH_NETWORK\fR
Same as \fB\-\-network\fR
.TP
\fBSBATCH_NO_KILL\fR
Same as \fB\-k\fR, \fB\-\-no\-kill\fR
.TP
\fBSBATCH_NO_REQUEUE\fR
Same as \fB\-\-no\-requeue\fR
.TP
\fBSBATCH_OPEN_MODE\fR
Same as \fB\-\-open\-mode\fR
.TP
\fBSBATCH_OVERCOMMIT\fR
Same as \fB\-O, \-\-overcommit\fR
.TP
\fBSBATCH_PARTITION\fR
Same as \fB\-p, \-\-partition\fR
.TP
\fBSBATCH_POWER\fR
Same as \fB\-\-power\fR
.TP
\fBSBATCH_PROFILE\fR
Same as \fB\-\-profile\fR
.TP
\fBSBATCH_QOS\fR
Same as \fB\-\-qos\fR
.TP
\fBSBATCH_RESERVATION\fR
Same as \fB\-\-reservation\fR
.TP
\fBSBATCH_REQ_SWITCH\fR
When a tree topology is used, this defines the maximum count of switches
desired for the job allocation and optionally the maximum time to wait
for that number of switches. See \fB\-\-switches\fR
.TP
\fBSBATCH_REQUEUE\fR
Same as \fB\-\-requeue\fR
.TP
\fBSBATCH_SIGNAL\fR
Same as \fB\-\-signal\fR
.TP
\fBSBATCH_SPREAD_JOB\fR
Same as \fB\-\-spread\-job\fR
.TP
\fBSBATCH_THREAD_SPEC\fR
Same as \fB\-\-thread\-spec\fR
.TP
\fBSBATCH_TIMELIMIT\fR
Same as \fB\-t, \-\-time\fR
.TP
\fBSBATCH_USE_MIN_NODES\fR
Same as \fB\-\-use\-min\-nodes\fR
.TP
\fBSBATCH_WAIT\fR
Same as \fB\-W\fR, \fB\-\-wait\fR
.TP
\fBSBATCH_WAIT_ALL_NODES\fR
Same as \fB\-\-wait\-all\-nodes\fR
.TP
\fBSBATCH_WAIT4SWITCH\fR
Max time waiting for requested switches. See \fB\-\-switches\fR
.TP
\fBSBATCH_WCKEY\fR
Same as \fB\-\-wckey\fR
.TP
\fBSLURM_CONF\fR
The location of the Slurm configuration file.
.TP
\fBSLURM_EXIT_ERROR\fR
Specifies the exit code generated when a Slurm error occurs
(e.g. invalid options).
This can be used by a script to distinguish application exit codes from
various Slurm error conditions.
.TP
\fBSLURM_STEP_KILLED_MSG_NODE_ID\fR=ID
If set, only the specified node will log when the job or step are killed
by a signal.

.SH "OUTPUT ENVIRONMENT VARIABLES"
.PP
The Slurm controller will set the following variables in the environment of
the batch script.
.TP
\fBSBATCH_MEM_BIND\fR
Set to value of the \-\-mem\-bind\fR option.
.TP
\fBSBATCH_MEM_BIND_LIST\fR
Set to bit mask used for memory binding.
.TP
\fBSBATCH_MEM_BIND_PREFER\fR
Set to "prefer" if the \-\-mem\-bind\fR option includes the prefer option.
.TP
\fBSBATCH_MEM_BIND_TYPE\fR
Set to the memory binding type specified with the \-\-mem\-bind\fR option.
Possible values are "none", "rank", "map_map", "mask_mem" and "local".
.TP
\fBSBATCH_MEM_BIND_VERBOSE\fR
Set to "verbose" if the \-\-mem\-bind\fR option includes the verbose option.
Set to "quiet" otherwise.
.TP
\fBSLURM_*_PACK_GROUP_#\fR
For a heterogeneous job allocation, the environment variables are set separately
for each component.
.TP
\fBSLURM_ARRAY_TASK_COUNT\fR
Total number of tasks in a job array.
.TP
\fBSLURM_ARRAY_TASK_ID\fR
Job array ID (index) number.
.TP
\fBSLURM_ARRAY_TASK_MAX\fR
Job array's maximum ID (index) number.
.TP
\fBSLURM_ARRAY_TASK_MIN\fR
Job array's minimum ID (index) number.
.TP
\fBSLURM_ARRAY_TASK_STEP\fR
Job array's index step size.
.TP
\fBSLURM_ARRAY_JOB_ID\fR
Job array's master job ID number.
.TP
\fBSLURM_CLUSTER_NAME\fR
Name of the cluster on which the job is executing.
.TP
\fBSLURM_CPUS_ON_NODE\fR
Number of CPUS on the allocated node.
.TP
\fBSLURM_CPUS_PER_GPU\fR
Number of CPUs requested per allocated GPU.
Only set if the \fB\-\-cpus\-per\-gpu\fR option is specified.
.TP
\fBSLURM_CPUS_PER_TASK\fR
Number of cpus requested per task.
Only set if the \fB\-\-cpus\-per\-task\fR option is specified.
.TP
\fBSLURM_DISTRIBUTION\fR
Same as \fB\-m, \-\-distribution\fR
.TP
\fBSLURM_EXPORT_ENV\fR
Same as \fB\-e, \-\-export\fR.
.TP
\fBSLURM_GPUS\fR
Number of GPUs requested.
Only set if the \fB\-G, \-\-gpus\fR option is specified.
.TP
\fBSLURM_GPU_BIND\fR
Requested binding of tasks to GPU.
Only set if the \fB\-\-gpu\-bind\fR option is specified.
.TP
\fBSLURM_GPU_FREQ\fR
Requested GPU frequency.
Only set if the \fB\-\-gpu\-freq\fR option is specified.
.TP
\fBSLURM_GPUS_PER_NODE\fR
Requested GPU count per allocated node.
Only set if the \fB\-\-gpus\-per\-node\fR option is specified.
.TP
\fBSLURM_GPUS_PER_SOCKET\fR
Requested GPU count per allocated socket.
Only set if the \fB\-\-gpus\-per\-socket\fR option is specified.
.TP
\fBSLURM_GPUS_PER_TASK\fR
Requested GPU count per allocated task.
Only set if the \fB\-\-gpus\-per\-task\fR option is specified.
.TP
\fBSLURM_GTIDS\fR
Global task IDs running on this node.  Zero  origin and comma separated.
.TP
\fBSLURM_JOB_ACCOUNT\fR
Account name associated of the job allocation.
.TP
\fBSLURM_JOB_ID\fR (and \fBSLURM_JOBID\fR for backwards compatibility)
The ID of the job allocation.
.TP
\fBSLURM_JOB_CPUS_PER_NODE\fR
Count of processors available to the job on this node.
Note the select/linear plugin allocates entire nodes to
jobs, so the value indicates the total count of CPUs on the node.
The select/cons_res plugin allocates individual processors
to jobs, so this number indicates the number of processors
on this node allocated to the job.
.TP
\fBSLURM_JOB_DEPENDENCY\fR
Set to value of the \-\-dependency option.
.TP
\fBSLURM_JOB_NAME\fR
Name of the job.
.TP
\fBSLURM_JOB_NODELIST\fR (and \fBSLURM_NODELIST\fR for backwards compatibility)
List of nodes allocated to the job.
.TP
\fBSLURM_JOB_NUM_NODES\fR (and \fBSLURM_NNODES\fR for backwards compatibility)
Total number of nodes in the job's resource allocation.
.TP
\fBSLURM_JOB_PARTITION\fR
Name of the partition in which the job is running.
.TP
\fBSLURM_JOB_QOS\fR
Quality Of Service (QOS) of the job allocation.
.TP
\fBSLURM_JOB_RESERVATION\fR
Advanced reservation containing the job allocation, if any.
.TP
\fBSLURM_LOCALID\fR
Node local task ID for the process within a job.
.TP
\fBSLURM_MEM_PER_CPU\fR
Same as \fB\-\-mem\-per\-cpu\fR
.TP
\fBSLURM_MEM_PER_GPU\fR
Requested memory per allocated GPU.
Only set if the \fB\-\-mem\-per\-gpu\fR option is specified.
.TP
\fBSLURM_MEM_PER_NODE\fR
Same as \fB\-\-mem\fR
.TP
\fBSLURM_NODE_ALIASES\fR
Sets of node name, communication address and hostname for nodes allocated to
the job from the cloud. Each element in the set if colon separated and each
set is comma separated. For example:
SLURM_NODE_ALIASES=ec0:1.2.3.4:foo,ec1:1.2.3.5:bar
.TP
\fBSLURM_NODEID\fR
ID of the nodes allocated.
.TP
\fBSLURM_NTASKS\fR (and \fBSLURM_NPROCS\fR for backwards compatibility)
Same as \fB\-n, \-\-ntasks\fR
.TP
\fBSLURM_NTASKS_PER_CORE\fR
Number of tasks requested per core.
Only set if the \fB\-\-ntasks\-per\-core\fR option is specified.
.TP
\fBSLURM_NTASKS_PER_NODE\fR
Number of tasks requested per node.
Only set if the \fB\-\-ntasks\-per\-node\fR option is specified.
.TP
\fBSLURM_NTASKS_PER_SOCKET\fR
Number of tasks requested per socket.
Only set if the \fB\-\-ntasks\-per\-socket\fR option is specified.
.TP
\fBSLURM_PACK_SIZE\fR
Set to count of components in heterogeneous job.
.TP
\fBSLURM_PRIO_PROCESS\fR
The  scheduling priority (nice value) at the time of job submission.
This value is  propagated  to the spawned processes.
.TP
\fBSLURM_PROCID\fR
The MPI rank (or relative process ID) of the current process
.TP
\fBSLURM_PROFILE\fR
Same as \fB\-\-profile\fR
.TP
\fBSLURM_RESTART_COUNT\fR
If the job has been restarted due to system failure or has been
explicitly requeued, this will be sent to the number of times
the job has been restarted.
.TP
\fBSLURM_SUBMIT_DIR\fR
The directory from which \fBsbatch\fR was invoked or, if applicable, the
directory specified by the \fB\-D, \-\-chdir\fR option.
.TP
\fBSLURM_SUBMIT_HOST\fR
The hostname of the computer from which \fBsbatch\fR was invoked.
.TP
\fBSLURM_TASKS_PER_NODE\fR
Number of tasks to be initiated on each node. Values are
comma separated and in the same order as SLURM_JOB_NODELIST.
If two or more consecutive nodes are to have the same task
count, that count is followed by "(x#)" where "#" is the
repetition count. For example, "SLURM_TASKS_PER_NODE=2(x3),1"
indicates that the first three nodes will each execute three
tasks and the fourth node will execute one task.
.TP
\fBSLURM_TASK_PID\fR
The process ID of the task being started.
.TP
\fBSLURM_TOPOLOGY_ADDR\fR
This is set only if the  system  has  the  topology/tree  plugin
configured.   The value will be set to the names network switches
which  may be  involved  in  the  job's  communications from the
system's top level switch down to the leaf switch and  ending  with
node name. A period is used to separate each hardware component name.
.TP
\fBSLURM_TOPOLOGY_ADDR_PATTERN\fR
This is set only if the  system  has  the  topology/tree  plugin
configured. The value will be set  component  types  listed   in
SLURM_TOPOLOGY_ADDR.   Each  component will be identified as
either "switch" or "node".  A period is  used  to separate each
hardware component type.
.TP
\fBSLURMD_NODENAME\fR
Name of the node running the job script.

.SH "EXAMPLES"
.LP
Specify a batch script by filename on the command line.
The batch script specifies a 1 minute time limit for the job.
.IP
$ cat myscript
.br
#!/bin/sh
.br
#SBATCH \-\-time=1
.br
srun hostname |sort
.br

.br
$ sbatch \-N4 myscript
.br
salloc: Granted job allocation 65537
.br

.br
$ cat slurm\-65537.out
.br
host1
.br
host2
.br
host3
.br
host4

.LP
Pass a batch script to sbatch on standard input:
.IP
$ sbatch \-N4 <<EOF
.br
> #!/bin/sh
.br
> srun hostname |sort
.br
> EOF
.br
sbatch: Submitted batch job 65541
.br

.br
$ cat slurm\-65541.out
.br
host1
.br
host2
.br
host3
.br
host4

.LP
To create a heterogeneous job with 3 components, each allocating a unique set of nodes:
.IP
sbatch -w node[2-3] : -w node4 : -w node[5-7] work.bash
.br
Submitted batch job 34987

.SH "COPYING"
Copyright (C) 2006\-2007 The Regents of the University of California.
Produced at Lawrence Livermore National Laboratory (cf, DISCLAIMER).
.br
Copyright (C) 2008\-2010 Lawrence Livermore National Security.
.br
Copyright (C) 2010\-2017 SchedMD LLC.
.LP
This file is part of Slurm, a resource management program.
For details, see <https://slurm.schedmd.com/>.
.LP
Slurm is free software; you can redistribute it and/or modify it under
the terms of the GNU General Public License as published by the Free
Software Foundation; either version 2 of the License, or (at your option)
any later version.
.LP
Slurm is distributed in the hope that it will be useful, but WITHOUT ANY
WARRANTY; without even the implied warranty of MERCHANTABILITY or FITNESS
FOR A PARTICULAR PURPOSE.  See the GNU General Public License for more
details.

.SH "SEE ALSO"
.LP
\fBsinfo\fR(1), \fBsattach\fR(1), \fBsalloc\fR(1), \fBsqueue\fR(1), \fBscancel\fR(1), \fBscontrol\fR(1),
\fBslurm.conf\fR(5), \fBsched_setaffinity\fR (2), \fBnuma\fR (3)<|MERGE_RESOLUTION|>--- conflicted
+++ resolved
@@ -1,8 +1,4 @@
-<<<<<<< HEAD
-.TH sbatch "1" "Slurm Commands" "August 2019" "Slurm Commands"
-=======
 .TH sbatch "1" "Slurm Commands" "September 2019" "Slurm Commands"
->>>>>>> 18279136
 
 .SH "NAME"
 sbatch \- Submit a batch script to Slurm.
