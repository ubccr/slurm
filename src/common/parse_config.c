/*****************************************************************************\
 *  parse_config.c - parse any slurm.conf-like configuration file
 *
 *  NOTE: when you see the prefix "s_p_", think "slurm parser".
 *
 *  $Id$
 *****************************************************************************
 *  Copyright (C) 2006 The Regents of the University of California.
 *  Produced at Lawrence Livermore National Laboratory (cf, DISCLAIMER).
 *  Written by Christopher J. Morrone <morrone2@llnl.gov>.
 *  UCRL-CODE-226842.
 *  
 *  This file is part of SLURM, a resource management program.
 *  For details, see <http://www.llnl.gov/linux/slurm/>.
 *  
 *  SLURM is free software; you can redistribute it and/or modify it under
 *  the terms of the GNU General Public License as published by the Free
 *  Software Foundation; either version 2 of the License, or (at your option)
 *  any later version.
 *
 *  In addition, as a special exception, the copyright holders give permission 
 *  to link the code of portions of this program with the OpenSSL library under 
 *  certain conditions as described in each individual source file, and 
 *  distribute linked combinations including the two. You must obey the GNU 
 *  General Public License in all respects for all of the code used other than 
 *  OpenSSL. If you modify file(s) with this exception, you may extend this 
 *  exception to your version of the file(s), but you are not obligated to do 
 *  so. If you do not wish to do so, delete this exception statement from your
 *  version.  If you delete this exception statement from all source files in 
 *  the program, then also delete it here.
 *  
 *  SLURM is distributed in the hope that it will be useful, but WITHOUT ANY
 *  WARRANTY; without even the implied warranty of MERCHANTABILITY or FITNESS
 *  FOR A PARTICULAR PURPOSE.  See the GNU General Public License for more
 *  details.
 *  
 *  You should have received a copy of the GNU General Public License along
 *  with SLURM; if not, write to the Free Software Foundation, Inc.,
 *  51 Franklin Street, Fifth Floor, Boston, MA 02110-1301  USA.
\*****************************************************************************/

#ifdef HAVE_CONFIG_H
#  include "config.h"
#endif

#include <string.h>
#include <sys/types.h>
#include <regex.h>
#include <stdint.h>
#include <stdlib.h>
#include <ctype.h>

/* #include "src/common/slurm_protocol_defs.h" */
#include "src/common/log.h"
#include "src/common/macros.h"
#include "src/common/xmalloc.h"
#include "src/common/xstring.h"
#include "src/common/xassert.h"
/* #include "src/common/slurm_rlimits_info.h" */
#include "src/common/parse_config.h"

#include <slurm/slurm.h>

#define BUFFER_SIZE 4096

#define CONF_HASH_LEN 26

static regex_t keyvalue_re;
static char *keyvalue_pattern =
	"^[[:space:]]*"
	"([[:alpha:]]+)" /* key */
	"[[:space:]]*=[[:space:]]*"
	"((\"([^\"]*)\")|([^[:space:]]+))" /* value: quoted with whitespace,
					    * or unquoted and no whitespace */
	"([[:space:]]|$)";
static bool keyvalue_initialized = false;

struct s_p_values {
	char *key;
	int type;
	int data_count;
	void *data;
	int (*handler)(void **data, slurm_parser_enum_t type,
		       const char *key, const char *value,
		       const char *line, char **leftover);
	void (*destroy)(void *data);
	s_p_values_t *next;
};

/*
 * NOTE - "key" is case insensitive.
 */
static int _conf_hashtbl_index(const char *key)
{
	int i;
	int idx = 0;

	xassert(key);
	for (i = 0; i < 10; i++) {
		if (key[i] == '\0')
			break;
		idx += tolower(key[i]);
	}
	return idx % CONF_HASH_LEN;
}

static void _conf_hashtbl_insert(s_p_hashtbl_t *hashtbl,
				 s_p_values_t *value)
{
	int idx;

	xassert(value);
	idx = _conf_hashtbl_index(value->key);
	value->next = hashtbl[idx];
	hashtbl[idx] = value;
}

/*
 * NOTE - "key" is case insensitive.
 */
static s_p_values_t *_conf_hashtbl_lookup(
	const s_p_hashtbl_t *hashtbl, const char *key)
{
	int idx;
	s_p_values_t *p;

	xassert(key);
	if (hashtbl == NULL)
		return NULL;

	idx = _conf_hashtbl_index(key);
	for (p = hashtbl[idx]; p != NULL; p = p->next) {
		if (strcasecmp(p->key, key) == 0)
			return p;
	}
	return NULL;
}

s_p_hashtbl_t *s_p_hashtbl_create(
	s_p_options_t options[])
{
	s_p_options_t *op = NULL;
	s_p_values_t *value = NULL;
	s_p_hashtbl_t *hashtbl = NULL;
	int len;

	len = CONF_HASH_LEN * sizeof(s_p_values_t *);
	hashtbl = (s_p_hashtbl_t *)xmalloc(len);
	memset(hashtbl, 0, len);
					      
	for (op = options; op->key != NULL; op++) {
		value = xmalloc(sizeof(s_p_values_t));
		value->key = xstrdup(op->key);
		value->type = op->type;
		value->data_count = 0;
		value->data = NULL;
		value->next = NULL;
		value->handler = op->handler;
		value->destroy = op->destroy;
		_conf_hashtbl_insert(hashtbl, value);
	}

	return hashtbl;
}

static void _conf_file_values_free(s_p_values_t *p)
{
	int i;

	if (p->data_count > 0) {
		switch(p->type) {
		case S_P_ARRAY:
			for (i = 0; i < p->data_count; i++) {
				void **ptr_array = (void **)p->data;
				if (p->destroy != NULL) {
					p->destroy(ptr_array[i]);
				} else {
					xfree(ptr_array[i]);
				}
			}
			xfree(p->data);
			break;
		default:
			if (p->destroy != NULL) {
				p->destroy(p->data);
			} else {
				xfree(p->data);
			}
			break;
		}
	}
	xfree(p->key);
	xfree(p);
}

void s_p_hashtbl_destroy(s_p_hashtbl_t *hashtbl) {
	int i;
	s_p_values_t *p, *next;

	for (i = 0; i < CONF_HASH_LEN; i++) {
		for (p = hashtbl[i]; p != NULL; p = next) {
			next = p->next;
			_conf_file_values_free(p);
		}
	}
	xfree(hashtbl);
}

static void _keyvalue_regex_init(void)
{
	if (!keyvalue_initialized) {
		if (regcomp(&keyvalue_re, keyvalue_pattern,
			    REG_EXTENDED) != 0) {
			/* FIXME - should be fatal? */
			error("keyvalue regex compilation failed\n");
		}
		keyvalue_initialized = true;
	}
}

/*
 * IN line - string to be search for a key=value pair
 * OUT key - pointer to the key string (caller must free with xfree())
 * OUT value - pointer to the value string (caller must free with xfree())
 * OUT remaining - pointer into the "line" string denoting the start
 *                 of the unsearched portion of the string
 * Return 0 when a key-value pair is found, and -1 otherwise.
 */
static int _keyvalue_regex(const char *line,
			   char **key, char **value, char **remaining)
{
	size_t nmatch = 8;
	regmatch_t pmatch[8];

	*key = NULL;
	*value = NULL;
	*remaining = (char *)line;
	memset(pmatch, 0, sizeof(regmatch_t)*nmatch);
	if (regexec(&keyvalue_re, line, nmatch, pmatch, 0)
	    == REG_NOMATCH) {
		return -1;
	}

	*key = (char *)(xstrndup(line + pmatch[1].rm_so,
				 pmatch[1].rm_eo - pmatch[1].rm_so));


	if (pmatch[4].rm_so != -1) {
		*value = (char *)(xstrndup(line + pmatch[4].rm_so,
					   pmatch[4].rm_eo - pmatch[4].rm_so));
	} else if (pmatch[5].rm_so != -1) {
		*value = (char *)(xstrndup(line + pmatch[5].rm_so,
					   pmatch[5].rm_eo - pmatch[5].rm_so));
	} else {
		*value = xstrdup("");
	}

	*remaining = (char *)(line + pmatch[2].rm_eo);

	return 0;
}

static int _strip_continuation(char *buf, int len)
{
	char *ptr;
	int bs = 0;

	for (ptr = buf+len-1; ptr >= buf; ptr--) {
		if (*ptr == '\\')
			bs++;
		else if (isspace(*ptr) && bs == 0)
			continue;
		else
			break;
	}
	/* Check for an odd number of contiguous backslashes at
	   the end of the line */
	if (bs % 2 == 1) {
		ptr = ptr + bs;
		*ptr = '\0';
		return (ptr - buf);
	} else {
		return len; /* no continuation */
	}
}

/*
 * Strip out trailing carriage returns and newlines
 */
static void _strip_cr_nl(char *line)
{
	int len = strlen(line);
	char *ptr;

	for (ptr = line+len-1; ptr >= line; ptr--) {
		if (*ptr=='\r' || *ptr=='\n') {
			*ptr = '\0';
		} else {
			return;
		}
	}
}

/* Strip comments from a line by terminating the string
 * where the comment begins.
 * Everything after a non-escaped "#" is a comment.
 */
static void _strip_comments(char *line)
{
	int i;
	int len = strlen(line);
	int bs_count = 0;

	for (i = 0; i < len; i++) {
		/* if # character is preceded by an even number of
		 * escape characters '\' */
		if (line[i] == '#' && (bs_count%2) == 0) {
			line[i] = '\0';
 			break;
		} else if (line[i] == '\\') {
			bs_count++;
		} else {
			bs_count = 0;
		}
	}
}

/*
 * Strips any escape characters, "\".  If you WANT a back-slash,
 * it must be escaped, "\\".
 */
static void _strip_escapes(char *line)
{
	int i, j;
	int len = strlen(line);

	for (i = 0, j = 0; i < len+1; i++, j++) {
		if (line[i] == '\\')
			i++;
		line[j] = line[i];
	}
}

/*
 * Reads the next line from the "file" into buffer "buf".
 *
 * Concatonates together lines that are continued on
 * the next line by a trailing "\".  Strips out comments,
 * replaces escaped "\#" with "#", and replaces "\\" with "\".
 */
static int _get_next_line(char *buf, int buf_size, FILE *file)
{
	char *ptr = buf;
	int leftover = buf_size;
	int read_size, new_size;
	int lines = 0;

	while (fgets(ptr, leftover, file)) {
		lines++;
		_strip_comments(ptr);
		read_size = strlen(ptr);
		new_size = _strip_continuation(ptr, read_size);
		if (new_size < read_size) {
			ptr += new_size;
			leftover -= new_size;
		} else { /* no continuation */
			break;
		}
	}
	/* _strip_cr_nl(buf); */ /* not necessary */
	_strip_escapes(buf);
	
	return lines;
}

static int _handle_string(s_p_values_t *v,
			  const char *value, const char *line, char **leftover)
{
	if (v->data_count != 0) {
		debug("%s specified more than once", v->key);
		xfree(v->data);
		v->data_count = 0;
	}

	if (v->handler != NULL) {
		/* call the handler function */
		int rc;
		rc = v->handler(&v->data, v->type, v->key, value,
				line, leftover);
		if (rc != 1)
			return rc == 0 ? 0 : -1;
	} else {
		v->data = xstrdup(value);
	}

	v->data_count = 1;
	return 1;
}

static int _handle_long(s_p_values_t *v,
			const char *value, const char *line, char **leftover)
{
	if (v->data_count != 0) {
		debug("%s specified more than once", v->key);
		xfree(v->data);
		v->data_count = 0;
	}

	if (v->handler != NULL) {
		/* call the handler function */
		int rc;
		rc = v->handler(&v->data, v->type, v->key, value,
				line, leftover);
		if (rc != 1)
			return rc == 0 ? 0 : -1;
	} else {
		char *endptr;
		long num;
		errno = 0;
		num = strtol(value, &endptr, 0);
		if ((num == 0 && errno == EINVAL)
		    || (*endptr != '\0')) {
			if (strcasecmp(value, "UNLIMITED") == 0
			    || strcasecmp(value, "INFINITE") == 0) {
				num = (long)-1;
			} else {
				error("\"%s\" is not a valid number", value);
				return -1;
			}
		} else if (errno == ERANGE) {
			error("\"%s\" is out of range", value);
			return -1;
		}
		v->data = xmalloc(sizeof(long));
		*(long *)v->data = num;
	}

	v->data_count = 1;
	return 1;
}

static int _handle_uint16(s_p_values_t *v,
			  const char *value, const char *line, char **leftover)
{
	if (v->data_count != 0) {
		debug("%s specified more than once", v->key);
		xfree(v->data);
		v->data_count = 0;
	}

	if (v->handler != NULL) {
		/* call the handler function */
		int rc;
		rc = v->handler(&v->data, v->type, v->key, value,
				line, leftover);
		if (rc != 1)
			return rc == 0 ? 0 : -1;
	} else {
		char *endptr;
		unsigned long num;

		errno = 0;
		num = strtoul(value, &endptr, 0);
		if ((num == 0 && errno == EINVAL)
		    || (*endptr != '\0')) {
			if (strcasecmp(value, "UNLIMITED") == 0
			    || strcasecmp(value, "INFINITE") == 0) {
				num = (uint16_t)-1;
			} else {
				error("%s value \"%s\" is not a valid number", 
					v->key, value);
				return -1;
			}
		} else if (errno == ERANGE) {
			error("%s value (%s) is out of range", v->key, value);
			return -1;
		} else if (num < 0) {
			error("%s value (%s) is less than zero", v->key, value);
			return -1;
		} else if (num > 0xffff) {
			error("%s value (%s) is greater than 65535", v->key, value);
			return -1;
		}
		v->data = xmalloc(sizeof(uint16_t));
		*(uint16_t *)v->data = (uint16_t)num;
	}

	v->data_count = 1;
	return 1;
}

static int _handle_uint32(s_p_values_t *v,
			  const char *value, const char *line, char **leftover)
{
	if (v->data_count != 0) {
		debug("%s specified more than once", v->key);
		xfree(v->data);
		v->data_count = 0;
	}

	if (v->handler != NULL) {
		/* call the handler function */
		int rc;
		rc = v->handler(&v->data, v->type, v->key, value,
				line, leftover);
		if (rc != 1)
			return rc == 0 ? 0 : -1;
	} else {
		char *endptr;
		unsigned long num;

		errno = 0;
		num = strtoul(value, &endptr, 0);
		if ((num == 0 && errno == EINVAL)
		    || (*endptr != '\0')) {
			if (strcasecmp(value, "UNLIMITED") == 0
			    || strcasecmp(value, "INFINITE") == 0) {
				num = (uint32_t)-1;
			} else {
				error("%s value (%s) is not a valid number", 
					v->key, value);
				return -1;
			}
		} else if (errno == ERANGE) {
			error("%s value (%s) is out of range", v->key, value);
			return -1;
		} else if (num < 0) {
			error("%s value (%s) is less than zero", v->key, value);
			return -1;
		} else if (num > 0xffffffff) {
			error("%s value (%s) is greater than 4294967295", 
				v->key, value);
			return -1;
		}
		v->data = xmalloc(sizeof(uint32_t));
		*(uint32_t *)v->data = (uint32_t)num;
	}

	v->data_count = 1;
	return 1;
}

static int _handle_pointer(s_p_values_t *v,
			   const char *value, const char *line, char **leftover)
{
	if (v->handler != NULL) {
		/* call the handler function */
		int rc;
		rc = v->handler(&v->data, v->type, v->key, value,
				line, leftover);
		if (rc != 1)
			return rc == 0 ? 0 : -1;
	} else {
		if (v->data_count != 0) {
			debug("%s specified more than once", v->key);
			xfree(v->data);
			v->data_count = 0;
		}
		v->data = xstrdup(value);
	}

	v->data_count = 1;
	return 1;
}

static int _handle_array(s_p_values_t *v,
			 const char *value, const char *line, char **leftover)
{
	void *new_ptr;
	void **data;

	if (v->handler != NULL) {
		/* call the handler function */
		int rc;
		rc = v->handler(&new_ptr, v->type, v->key, value,
				line, leftover);
		if (rc != 1)
			return rc == 0 ? 0 : -1;
	} else {
		new_ptr = xstrdup(value);
	}
	v->data_count += 1;
	v->data = xrealloc(v->data, (v->data_count)*sizeof(void *));
	data = &((void**)v->data)[v->data_count-1];
	*data = new_ptr;

	return 1;
}

static int _handle_boolean(s_p_values_t *v,
			   const char *value, const char *line, char **leftover)
{
	if (v->data_count != 0) {
		debug("%s specified more than once", v->key);
		xfree(v->data);
		v->data_count = 0;
	}

	if (v->handler != NULL) {
		/* call the handler function */
		int rc;
		rc = v->handler(&v->data, v->type, v->key, value,
				line, leftover);
		if (rc != 1)
			return rc == 0 ? 0 : -1;
	} else {
		bool flag;

		if (!strcasecmp(value, "yes")
		    || !strcasecmp(value, "up")
		    || !strcasecmp(value, "1")) {
			flag = true;
		} else if (!strcasecmp(value, "no")
			   || !strcasecmp(value, "down")
			   || !strcasecmp(value, "0")) {
			flag = false;
		} else {
			error("\"%s\" is not a valid option for \"%s\"",
			      value, v->key);
			return -1;
		}

		v->data = xmalloc(sizeof(bool));
		*(bool *)v->data = flag;
	}

	v->data_count = 1;
	return 1;
}


/*
 * IN line: the entire line that currently being parsed
 * IN/OUT leftover: leftover is a pointer into the "line" string.
 *                  The incoming leftover point is a pointer to the
 *                  character just after the already parsed key/value pair.
 *                  If the handler for that key parses more of the line,
 *                  it will move the leftover pointer to point to the character
 *                  after it has finished parsing in the line.
 */
static void _handle_keyvalue_match(s_p_values_t *v,
				   const char *value, const char *line,
				   char **leftover)
{
/* 	debug3("key = %s, value = %s, line = \"%s\"", */
/* 	       v->key, value, line); */
	switch (v->type) {
	case S_P_IGNORE:
		/* do nothing */
		break;
	case S_P_STRING:
		_handle_string(v, value, line, leftover);
		break;
	case S_P_LONG:
		_handle_long(v, value, line, leftover);
		break;
	case S_P_UINT16:
		_handle_uint16(v, value, line, leftover);
		break;
	case S_P_UINT32:
		_handle_uint32(v, value, line, leftover);
		break;
	case S_P_POINTER:
		_handle_pointer(v, value, line, leftover);
		break;
	case S_P_ARRAY:
		_handle_array(v, value, line, leftover);
		break;
	case S_P_BOOLEAN:
		_handle_boolean(v, value, line, leftover);
		break;
	}
}

/*
 * Return 1 if all characters in "line" are white-space characters,
 *   otherwise return 0.
 */
static int _line_is_space(const char *line)
{
	int len;
	int i;

	if (line == NULL) {
		return 1;
	}
	len = strlen(line);
	for (i = 0; i < len; i++) {
		if (!isspace(line[i]))
			return 0;
	}

	return 1;
}


/*
 * Returns 1 if the line is parsed cleanly, and 0 otherwise.
 */
int s_p_parse_line(s_p_hashtbl_t *hashtbl, const char *line, char **leftover)
{
	char *key, *value;
	char *ptr = (char *)line;
	s_p_values_t *p;
	char *new_leftover;

	_keyvalue_regex_init();

	while (_keyvalue_regex(ptr, &key, &value, &new_leftover) == 0) {
		if ((p = _conf_hashtbl_lookup(hashtbl, key))) {
			_handle_keyvalue_match(p, value,
					       new_leftover, &new_leftover);
			*leftover = ptr = new_leftover;
		} else {
			error("Parsing error at unrecognized key: %s", key);
			xfree(key);
			xfree(value);
			return 0;
		}
		xfree(key);
		xfree(value);
	}

	return 1;
}

/*
 * Returns 1 if the line is parsed cleanly, and 0 otherwise.
 */
static int _parse_next_key(s_p_hashtbl_t *hashtbl,
			   const char *line, char **leftover)
{
	char *key, *value;
	s_p_values_t *p;
	char *new_leftover;

	_keyvalue_regex_init();

	if (_keyvalue_regex(line, &key, &value, &new_leftover) == 0) {
		if ((p = _conf_hashtbl_lookup(hashtbl, key))) {
			_handle_keyvalue_match(p, value,
					       new_leftover, &new_leftover);
			*leftover = new_leftover;
		} else {
			error("Parsing error at unrecognized key: %s", key);
			xfree(key);
			xfree(value);
			*leftover = (char *)line;
			return 0;
		}
		xfree(key);
		xfree(value);
	} else {
		*leftover = (char *)line;
	}

	return 1;
}

/*
 * Returns 1 if the line contained an include directive and the included
 * file was parsed without error.  Returns -1 if the line was an include
 * directive but the included file contained errors.  Returns 0 if
 * no include directive is found.
 */
static int _parse_include_directive(s_p_hashtbl_t *hashtbl,
				    const char *line, char **leftover)
{
	char *ptr;
	char *fn_start, *fn_stop;
	char *filename;

	*leftover = NULL;
	if (strncasecmp("include", line, strlen("include")) == 0) {
		ptr = (char *)line + strlen("include");
		if (!isspace(*ptr))
			return 0;
		while (isspace(*ptr))
			ptr++;
		fn_start = ptr;
		while (!isspace(*ptr))
			ptr++;
		fn_stop = *leftover = ptr;
		filename = xstrndup(fn_start, fn_stop-fn_start);
		if (s_p_parse_file(hashtbl, filename) == SLURM_SUCCESS) {
			xfree(filename);
			return 1;
		} else {
			xfree(filename);
			return -1;
		}
	} else {
		return 0;
	}
}

int s_p_parse_file(s_p_hashtbl_t *hashtbl, char *filename)
{
	FILE *f;
	char line[BUFFER_SIZE];
	char *leftover = NULL;
<<<<<<< HEAD
	int rc = SLURM_SUCCESS;
	int line_number;
	int merged_lines;
=======
>>>>>>> e77a2066
	int inc_rc;

	if(!filename) {
		error("s_p_parse_file: No filename given.");
		return SLURM_ERROR;
	}
	
	_keyvalue_regex_init();
	
	f = fopen(filename, "r");
	if (f == NULL) {
		error("s_p_parse_file: unable to read \"%s\": %m",
		      filename);
		return SLURM_ERROR;
	}

	line_number = 1;
	while((merged_lines = _get_next_line(line, BUFFER_SIZE, f)) > 0) {
		/* skip empty lines */
		if (line[0] == '\0') {
			line_number += merged_lines;
			continue;
		}

		inc_rc = _parse_include_directive(hashtbl, line, &leftover);
<<<<<<< HEAD
		if (inc_rc == 0) {
			_parse_next_key(hashtbl, line, &leftover);
		} else if (inc_rc < 0) {
			error("\"Include\" failed in file %s line %d",
			      filename, line_number);
			rc = SLURM_ERROR;
			line_number += merged_lines;
			continue;
		}

		/* Make sure that after parsing only whitespace is left over */
		if (!_line_is_space(leftover)) {
			char *ptr = xstrdup(leftover);
			_strip_cr_nl(ptr);
			error("Parse error in file %s line %d: \"%s\"",
			      filename, line_number, ptr);
			xfree(ptr);
			rc = SLURM_ERROR;
		}
		line_number += merged_lines;
=======
		if (inc_rc < 0) {
			error("\"Include\" failed in file %s",
			      filename);
		} else if (inc_rc == 0) {
			s_p_parse_line(hashtbl, line);
		}
>>>>>>> e77a2066
	}

	fclose(f);
	return rc;
}

/*
 * s_p_get_string
 *
 * Search for a key in a s_p_hashtbl_t with value of type
 * string.  If the key is found and has a set value, the
 * value is retuned in "str".
 *
 * OUT str - pointer to a copy of the string value
 *           (caller is resonsible for freeing str with xfree())
 * IN key - hash table key.
 * IN hashtbl - hash table created by s_p_hashtbl_create()
 *
 * Returns 1 when a value was set for "key" during parsing and "str"
 *   was successfully set, otherwise returns 0;
 *
 * NOTE: Caller is responsible for freeing the returned string with xfree!
 */
int s_p_get_string(char **str, const char *key, const s_p_hashtbl_t *hashtbl)
{
	s_p_values_t *p;

	if (!hashtbl)
		return 0;
	p = _conf_hashtbl_lookup(hashtbl, key);
	if (p == NULL) {
		error("Invalid key \"%s\"", key);
		return 0;
	}
	if (p->type != S_P_STRING) {
		error("Key \"%s\" is not a string\n", key);
		return 0;
	}
	if (p->data_count == 0) {
		return 0;
	}

	*str = xstrdup((char *)p->data);

	return 1;
}

/*
 * s_p_get_long
 *
 * Search for a key in a s_p_hashtbl_t with value of type
 * long.  If the key is found and has a set value, the
 * value is retuned in "num".
 *
 * OUT num - pointer to a long where the value is returned
 * IN key - hash table key
 * IN hashtbl - hash table created by s_p_hashtbl_create()
 *
 * Returns 1 when a value was set for "key" during parsing and "num"
 *   was successfully set, otherwise returns 0;
 */
int s_p_get_long(long *num, const char *key, const s_p_hashtbl_t *hashtbl)
{
	s_p_values_t *p;

	if (!hashtbl)
		return 0;
	p = _conf_hashtbl_lookup(hashtbl, key);
	if (p == NULL) {
		error("Invalid key \"%s\"", key);
		return 0;
	}
	if (p->type != S_P_LONG) {
		error("Key \"%s\" is not a long\n", key);
		return 0;
	}
	if (p->data_count == 0) {
		return 0;
	}

	*num = *(long *)p->data;

	return 1;
}

/*
 * s_p_get_uint16
 *
 * Search for a key in a s_p_hashtbl_t with value of type
 * uint16.  If the key is found and has a set value, the
 * value is retuned in "num".
 *
 * OUT num - pointer to a uint16_t where the value is returned
 * IN key - hash table key
 * IN hashtbl - hash table created by s_p_hashtbl_create()
 *
 * Returns 1 when a value was set for "key" during parsing and "num"
 *   was successfully set, otherwise returns 0;
 */
int s_p_get_uint16(uint16_t *num, const char *key,
		   const s_p_hashtbl_t *hashtbl)
{
	s_p_values_t *p;

	if (!hashtbl)
		return 0;
	p = _conf_hashtbl_lookup(hashtbl, key);
	if (p == NULL) {
		error("Invalid key \"%s\"", key);
		return 0;
	}
	if (p->type != S_P_UINT16) {
		error("Key \"%s\" is not a uint16_t\n", key);
		return 0;
	}
	if (p->data_count == 0) {
		return 0;
	}

	*num = *(uint16_t *)p->data;

	return 1;
}

/*
 * s_p_get_uint32
 *
 * Search for a key in a s_p_hashtbl_t with value of type
 * uint32.  If the key is found and has a set value, the
 * value is retuned in "num".
 *
 * OUT num - pointer to a uint32_t where the value is returned
 * IN key - hash table key
 * IN hashtbl - hash table created by s_p_hashtbl_create()
 *
 * Returns 1 when a value was set for "key" during parsing and "num"
 *   was successfully set, otherwise returns 0;
 */
int s_p_get_uint32(uint32_t *num, const char *key,
		   const s_p_hashtbl_t *hashtbl)
{
	s_p_values_t *p;

	if (!hashtbl)
		return 0;
	p = _conf_hashtbl_lookup(hashtbl, key);
	if (p == NULL) {
		error("Invalid key \"%s\"", key);
		return 0;
	}
	if (p->type != S_P_UINT32) {
		error("Key \"%s\" is not a uint32_t\n", key);
		return 0;
	}
	if (p->data_count == 0) {
		return 0;
	}

	*num = *(uint32_t *)p->data;

	return 1;
}

/*
 * s_p_get_pointer
 *
 * Search for a key in a s_p_hashtbl_t with value of type
 * pointer.  If the key is found and has a set value, the
 * value is retuned in "ptr".
 *
 * OUT ptr - pointer to a void pointer where the value is returned
 * IN key - hash table key
 * IN hashtbl - hash table created by s_p_hashtbl_create()
 *
 * Returns 1 when a value was set for "key" during parsing and "ptr"
 *   was successfully set, otherwise returns 0;
 */
int s_p_get_pointer(void **ptr, const char *key, const s_p_hashtbl_t *hashtbl)
{
	s_p_values_t *p;

	if (!hashtbl)
		return 0;
	p = _conf_hashtbl_lookup(hashtbl, key);
	if (p == NULL) {
		error("Invalid key \"%s\"", key);
		return 0;
	}
	if (p->type != S_P_POINTER) {
		error("Key \"%s\" is not a pointer\n", key);
		return 0;
	}
	if (p->data_count == 0) {
		return 0;
	}

	*ptr = p->data;

	return 1;
}


/*
 * s_p_get_array
 *
 * Most s_p_ data types allow a key to appear only once in a file
 * (s_p_parse_file) or line (s_p_parse_line).  S_P_ARRAY is the exception.
 *
 * S_P_ARRAY allows a key to appear any number of times.  Each time
 * a particular key is found the value array grows by one element, and
 * that element contains a pointer to the newly parsed value.  You can
 * think of this as being an array of S_P_POINTER types.
 *
 * OUT ptr_array - pointer to a void pointer-pointer where the value is returned
 * OUT count - length of ptr_array
 * IN key - hash table key
 * IN hashtbl - hash table created by s_p_hashtbl_create()
 *
 * Returns 1 when a value was set for "key" during parsing and both
 *   "ptr_array" and "count" were successfully set, otherwise returns 0.
 */
int s_p_get_array(void **ptr_array[], int *count, 
		  const char *key, const s_p_hashtbl_t *hashtbl)
{
	s_p_values_t *p;

	if (!hashtbl)
		return 0;
	p = _conf_hashtbl_lookup(hashtbl, key);
	if (p == NULL) {
		error("Invalid key \"%s\"", key);
		return 0;
	}
	if (p->type != S_P_ARRAY) {
		error("Key \"%s\" is not an array\n", key);
		return 0;
	}
	if (p->data_count == 0) {
		return 0;
	}

	*ptr_array = (void **)p->data;
	*count = p->data_count;

	return 1;
}

/*
 * s_p_get_boolean
 *
 * Search for a key in a s_p_hashtbl_t with value of type
 * boolean.  If the key is found and has a set value, the
 * value is retuned in "flag".
 *
 * OUT flag - pointer to a bool where the value is returned
 * IN key - hash table key
 * IN hashtbl - hash table created by s_p_hashtbl_create()
 *
 * Returns 1 when a value was set for "key" during parsing and "num"
 *   was successfully set, otherwise returns 0;
 */
int s_p_get_boolean(bool *flag, const char *key, const s_p_hashtbl_t *hashtbl)
{
	s_p_values_t *p;

	if (!hashtbl)
		return 0;
	p = _conf_hashtbl_lookup(hashtbl, key);
	if (p == NULL) {
		error("Invalid key \"%s\"", key);
		return 0;
	}
	if (p->type != S_P_BOOLEAN) {
		error("Key \"%s\" is not a boolean\n", key);
		return 0;
	}
	if (p->data_count == 0) {
		return 0;
	}

	*flag = *(bool *)p->data;

	return 1;
}


/*
 * Given an "options" array, print the current values of all
 * options in supplied hash table "hashtbl".
 *
 * Primarily for debugging purposes.
 */
void s_p_dump_values(const s_p_hashtbl_t *hashtbl,
		     const s_p_options_t options[])
{
	const s_p_options_t *op = NULL;
	long num;
	uint16_t num16;
	uint32_t num32;
	char *str;
	void *ptr;
	void **ptr_array;
	int count;
	bool flag;

	for (op = options; op->key != NULL; op++) {
		switch(op->type) {
		case S_P_STRING:
			if (s_p_get_string(&str, op->key, hashtbl)) {
			        verbose("%s = %s", op->key, str);
				xfree(str);
			} else {
				verbose("%s", op->key);
			}
			break;
		case S_P_LONG:
			if (s_p_get_long(&num, op->key, hashtbl))
				verbose("%s = %ld", op->key, num);
			else
				verbose("%s", op->key);
			break;
		case S_P_UINT16:
			if (s_p_get_uint16(&num16, op->key, hashtbl))
				verbose("%s = %hu", op->key, num16);
			else
				verbose("%s", op->key);
			break;
		case S_P_UINT32:
			if (s_p_get_uint32(&num32, op->key, hashtbl))
				verbose("%s = %u", op->key, num32);
			else
				verbose("%s", op->key);
			break;
		case S_P_POINTER:
			if (s_p_get_pointer(&ptr, op->key, hashtbl))
				verbose("%s = %x", op->key, ptr);
			else
				verbose("%s", op->key);
			break;
		case S_P_ARRAY:
			if (s_p_get_array(&ptr_array, &count,
					  op->key, hashtbl)) {
				verbose("%s, count = %d", op->key, count);
			} else {
				verbose("%s", op->key);
			}
			break;
		case S_P_BOOLEAN:
			if (s_p_get_boolean(&flag, op->key, hashtbl)) {
				verbose("%s = %s", op->key,
					flag ? "TRUE" : "FALSE");
			} else {
				verbose("%s", op->key);
			}
			break;
		case S_P_IGNORE:
			break;
		}
	}
}<|MERGE_RESOLUTION|>--- conflicted
+++ resolved
@@ -8,7 +8,7 @@
  *  Copyright (C) 2006 The Regents of the University of California.
  *  Produced at Lawrence Livermore National Laboratory (cf, DISCLAIMER).
  *  Written by Christopher J. Morrone <morrone2@llnl.gov>.
- *  UCRL-CODE-226842.
+ *  UCRL-CODE-217948.
  *  
  *  This file is part of SLURM, a resource management program.
  *  For details, see <http://www.llnl.gov/linux/slurm/>.
@@ -81,8 +81,7 @@
 	int data_count;
 	void *data;
 	int (*handler)(void **data, slurm_parser_enum_t type,
-		       const char *key, const char *value,
-		       const char *line, char **leftover);
+		       const char *key, const char *value, const char *line);
 	void (*destroy)(void *data);
 	s_p_values_t *next;
 };
@@ -211,7 +210,7 @@
 	if (!keyvalue_initialized) {
 		if (regcomp(&keyvalue_re, keyvalue_pattern,
 			    REG_EXTENDED) != 0) {
-			/* FIXME - should be fatal? */
+			/* FIXME - should be fatal */
 			error("keyvalue regex compilation failed\n");
 		}
 		keyvalue_initialized = true;
@@ -353,10 +352,10 @@
 	char *ptr = buf;
 	int leftover = buf_size;
 	int read_size, new_size;
-	int lines = 0;
+	int eof = 1;
 
 	while (fgets(ptr, leftover, file)) {
-		lines++;
+		eof = 0;
 		_strip_comments(ptr);
 		read_size = strlen(ptr);
 		new_size = _strip_continuation(ptr, read_size);
@@ -370,23 +369,21 @@
 	/* _strip_cr_nl(buf); */ /* not necessary */
 	_strip_escapes(buf);
 	
-	return lines;
+	return !eof;
 }
 
 static int _handle_string(s_p_values_t *v,
-			  const char *value, const char *line, char **leftover)
+			  const char *value, const char *line)
 {
 	if (v->data_count != 0) {
-		debug("%s specified more than once", v->key);
-		xfree(v->data);
-		v->data_count = 0;
+		error("%s specified more than once", v->key);
+		return -1;
 	}
 
 	if (v->handler != NULL) {
 		/* call the handler function */
 		int rc;
-		rc = v->handler(&v->data, v->type, v->key, value,
-				line, leftover);
+		rc = v->handler(&v->data, v->type, v->key, value, line);
 		if (rc != 1)
 			return rc == 0 ? 0 : -1;
 	} else {
@@ -398,19 +395,17 @@
 }
 
 static int _handle_long(s_p_values_t *v,
-			const char *value, const char *line, char **leftover)
+		       const char *value, const char *line)
 {
 	if (v->data_count != 0) {
-		debug("%s specified more than once", v->key);
-		xfree(v->data);
-		v->data_count = 0;
+		error("%s specified more than once", v->key);
+		return -1;
 	}
 
 	if (v->handler != NULL) {
 		/* call the handler function */
 		int rc;
-		rc = v->handler(&v->data, v->type, v->key, value,
-				line, leftover);
+		rc = v->handler(&v->data, v->type, v->key, value, line);
 		if (rc != 1)
 			return rc == 0 ? 0 : -1;
 	} else {
@@ -440,19 +435,17 @@
 }
 
 static int _handle_uint16(s_p_values_t *v,
-			  const char *value, const char *line, char **leftover)
+			  const char *value, const char *line)
 {
 	if (v->data_count != 0) {
-		debug("%s specified more than once", v->key);
-		xfree(v->data);
-		v->data_count = 0;
+		error("%s specified more than once", v->key);
+		return -1;
 	}
 
 	if (v->handler != NULL) {
 		/* call the handler function */
 		int rc;
-		rc = v->handler(&v->data, v->type, v->key, value,
-				line, leftover);
+		rc = v->handler(&v->data, v->type, v->key, value, line);
 		if (rc != 1)
 			return rc == 0 ? 0 : -1;
 	} else {
@@ -490,19 +483,17 @@
 }
 
 static int _handle_uint32(s_p_values_t *v,
-			  const char *value, const char *line, char **leftover)
+			  const char *value, const char *line)
 {
 	if (v->data_count != 0) {
-		debug("%s specified more than once", v->key);
-		xfree(v->data);
-		v->data_count = 0;
+		error("%s specified more than once", v->key);
+		return -1;
 	}
 
 	if (v->handler != NULL) {
 		/* call the handler function */
 		int rc;
-		rc = v->handler(&v->data, v->type, v->key, value,
-				line, leftover);
+		rc = v->handler(&v->data, v->type, v->key, value, line);
 		if (rc != 1)
 			return rc == 0 ? 0 : -1;
 	} else {
@@ -541,21 +532,20 @@
 }
 
 static int _handle_pointer(s_p_values_t *v,
-			   const char *value, const char *line, char **leftover)
-{
+			   const char *value, const char *line)
+{
+	if (v->data_count != 0) {
+		error("%s specified more than once", v->key);
+		return -1;
+	}
+
 	if (v->handler != NULL) {
 		/* call the handler function */
 		int rc;
-		rc = v->handler(&v->data, v->type, v->key, value,
-				line, leftover);
+		rc = v->handler(&v->data, v->type, v->key, value, line);
 		if (rc != 1)
 			return rc == 0 ? 0 : -1;
 	} else {
-		if (v->data_count != 0) {
-			debug("%s specified more than once", v->key);
-			xfree(v->data);
-			v->data_count = 0;
-		}
 		v->data = xstrdup(value);
 	}
 
@@ -564,7 +554,7 @@
 }
 
 static int _handle_array(s_p_values_t *v,
-			 const char *value, const char *line, char **leftover)
+			 const char *value, const char *line)
 {
 	void *new_ptr;
 	void **data;
@@ -572,8 +562,7 @@
 	if (v->handler != NULL) {
 		/* call the handler function */
 		int rc;
-		rc = v->handler(&new_ptr, v->type, v->key, value,
-				line, leftover);
+		rc = v->handler(&new_ptr, v->type, v->key, value, line);
 		if (rc != 1)
 			return rc == 0 ? 0 : -1;
 	} else {
@@ -588,19 +577,17 @@
 }
 
 static int _handle_boolean(s_p_values_t *v,
-			   const char *value, const char *line, char **leftover)
+			   const char *value, const char *line)
 {
 	if (v->data_count != 0) {
-		debug("%s specified more than once", v->key);
-		xfree(v->data);
-		v->data_count = 0;
+		error("%s specified more than once", v->key);
+		return -1;
 	}
 
 	if (v->handler != NULL) {
 		/* call the handler function */
 		int rc;
-		rc = v->handler(&v->data, v->type, v->key, value,
-				line, leftover);
+		rc = v->handler(&v->data, v->type, v->key, value, line);
 		if (rc != 1)
 			return rc == 0 ? 0 : -1;
 	} else {
@@ -628,46 +615,35 @@
 	return 1;
 }
 
-
-/*
- * IN line: the entire line that currently being parsed
- * IN/OUT leftover: leftover is a pointer into the "line" string.
- *                  The incoming leftover point is a pointer to the
- *                  character just after the already parsed key/value pair.
- *                  If the handler for that key parses more of the line,
- *                  it will move the leftover pointer to point to the character
- *                  after it has finished parsing in the line.
- */
 static void _handle_keyvalue_match(s_p_values_t *v,
-				   const char *value, const char *line,
-				   char **leftover)
-{
-/* 	debug3("key = %s, value = %s, line = \"%s\"", */
-/* 	       v->key, value, line); */
+				   const char *value, const char *line)
+{
+	/* debug3("key = %s, value = %s, line = \"%s\"", */
+	/*        v->key, value, line); */
 	switch (v->type) {
 	case S_P_IGNORE:
 		/* do nothing */
 		break;
 	case S_P_STRING:
-		_handle_string(v, value, line, leftover);
+		_handle_string(v, value, line);
 		break;
 	case S_P_LONG:
-		_handle_long(v, value, line, leftover);
+		_handle_long(v, value, line);
 		break;
 	case S_P_UINT16:
-		_handle_uint16(v, value, line, leftover);
+		_handle_uint16(v, value, line);
 		break;
 	case S_P_UINT32:
-		_handle_uint32(v, value, line, leftover);
+		_handle_uint32(v, value, line);
 		break;
 	case S_P_POINTER:
-		_handle_pointer(v, value, line, leftover);
+		_handle_pointer(v, value, line);
 		break;
 	case S_P_ARRAY:
-		_handle_array(v, value, line, leftover);
+		_handle_array(v, value, line);
 		break;
 	case S_P_BOOLEAN:
-		_handle_boolean(v, value, line, leftover);
+		_handle_boolean(v, value, line);
 		break;
 	}
 }
@@ -678,13 +654,9 @@
  */
 static int _line_is_space(const char *line)
 {
-	int len;
+	int len = strlen(line);
 	int i;
 
-	if (line == NULL) {
-		return 1;
-	}
-	len = strlen(line);
 	for (i = 0; i < len; i++) {
 		if (!isspace(line[i]))
 			return 0;
@@ -697,22 +669,21 @@
 /*
  * Returns 1 if the line is parsed cleanly, and 0 otherwise.
  */
-int s_p_parse_line(s_p_hashtbl_t *hashtbl, const char *line, char **leftover)
+int s_p_parse_line(s_p_hashtbl_t *hashtbl, const char *line)
 {
 	char *key, *value;
-	char *ptr = (char *)line;
+	const char *ptr = line;
+	char *leftover = (char *)line;
 	s_p_values_t *p;
-	char *new_leftover;
 
 	_keyvalue_regex_init();
 
-	while (_keyvalue_regex(ptr, &key, &value, &new_leftover) == 0) {
+	while (_keyvalue_regex(ptr, &key, &value, &leftover) == 0) {
 		if ((p = _conf_hashtbl_lookup(hashtbl, key))) {
-			_handle_keyvalue_match(p, value,
-					       new_leftover, &new_leftover);
-			*leftover = ptr = new_leftover;
+			_handle_keyvalue_match(p, value, line);
+			ptr = leftover;
 		} else {
-			error("Parsing error at unrecognized key: %s", key);
+			error("Parsing failed at unrecognized key: %s", key);
 			xfree(key);
 			xfree(value);
 			return 0;
@@ -721,37 +692,12 @@
 		xfree(value);
 	}
 
-	return 1;
-}
-
-/*
- * Returns 1 if the line is parsed cleanly, and 0 otherwise.
- */
-static int _parse_next_key(s_p_hashtbl_t *hashtbl,
-			   const char *line, char **leftover)
-{
-	char *key, *value;
-	s_p_values_t *p;
-	char *new_leftover;
-
-	_keyvalue_regex_init();
-
-	if (_keyvalue_regex(line, &key, &value, &new_leftover) == 0) {
-		if ((p = _conf_hashtbl_lookup(hashtbl, key))) {
-			_handle_keyvalue_match(p, value,
-					       new_leftover, &new_leftover);
-			*leftover = new_leftover;
-		} else {
-			error("Parsing error at unrecognized key: %s", key);
-			xfree(key);
-			xfree(value);
-			*leftover = (char *)line;
-			return 0;
-		}
-		xfree(key);
-		xfree(value);
-	} else {
-		*leftover = (char *)line;
+	if (!_line_is_space(leftover)) {
+		char *ptr = xstrdup(leftover);
+		_strip_cr_nl(ptr);
+		error("Parsing failed at: \"%s\"", ptr);
+		xfree(ptr);
+		return 0;
 	}
 
 	return 1;
@@ -799,12 +745,6 @@
 	FILE *f;
 	char line[BUFFER_SIZE];
 	char *leftover = NULL;
-<<<<<<< HEAD
-	int rc = SLURM_SUCCESS;
-	int line_number;
-	int merged_lines;
-=======
->>>>>>> e77a2066
 	int inc_rc;
 
 	if(!filename) {
@@ -816,53 +756,26 @@
 	
 	f = fopen(filename, "r");
 	if (f == NULL) {
-		error("s_p_parse_file: unable to read \"%s\": %m",
+		error("s_p_parse_file: problem reading the file %s",
 		      filename);
 		return SLURM_ERROR;
 	}
-
-	line_number = 1;
-	while((merged_lines = _get_next_line(line, BUFFER_SIZE, f)) > 0) {
+	while(_get_next_line(line, BUFFER_SIZE, f)) {
 		/* skip empty lines */
-		if (line[0] == '\0') {
-			line_number += merged_lines;
+		if (line[0] == '\0')
 			continue;
-		}
 
 		inc_rc = _parse_include_directive(hashtbl, line, &leftover);
-<<<<<<< HEAD
-		if (inc_rc == 0) {
-			_parse_next_key(hashtbl, line, &leftover);
-		} else if (inc_rc < 0) {
-			error("\"Include\" failed in file %s line %d",
-			      filename, line_number);
-			rc = SLURM_ERROR;
-			line_number += merged_lines;
-			continue;
-		}
-
-		/* Make sure that after parsing only whitespace is left over */
-		if (!_line_is_space(leftover)) {
-			char *ptr = xstrdup(leftover);
-			_strip_cr_nl(ptr);
-			error("Parse error in file %s line %d: \"%s\"",
-			      filename, line_number, ptr);
-			xfree(ptr);
-			rc = SLURM_ERROR;
-		}
-		line_number += merged_lines;
-=======
 		if (inc_rc < 0) {
 			error("\"Include\" failed in file %s",
 			      filename);
 		} else if (inc_rc == 0) {
 			s_p_parse_line(hashtbl, line);
 		}
->>>>>>> e77a2066
 	}
 
 	fclose(f);
-	return rc;
+	return SLURM_SUCCESS;
 }
 
 /*
