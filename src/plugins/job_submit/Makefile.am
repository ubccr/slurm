# Makefile for job_submit plugins

SUBDIRS = \
	all_partitions \
	cray \
	defaults \
	logging \
	lua \
	partition \
	pbs \
	require_timelimit \
	throttle \
<<<<<<< HEAD
	ccr_qos
=======
	save_script
>>>>>>> 6dd8c949
<|MERGE_RESOLUTION|>--- conflicted
+++ resolved
@@ -10,8 +10,5 @@
 	pbs \
 	require_timelimit \
 	throttle \
-<<<<<<< HEAD
-	ccr_qos
-=======
-	save_script
->>>>>>> 6dd8c949
+	save_script \
+	ccr_qos