# Makefile for job_submit plugins

SUBDIRS = \
	all_partitions \
	cray \
	defaults \
	logging \
	lua \
	partition \
	pbs \
	require_timelimit \
	throttle \
<<<<<<< HEAD
	save_script
=======
	ccr_qos
>>>>>>> 289895db
<|MERGE_RESOLUTION|>--- conflicted
+++ resolved
@@ -10,8 +10,5 @@
 	pbs \
 	require_timelimit \
 	throttle \
-<<<<<<< HEAD
-	save_script
-=======
-	ccr_qos
->>>>>>> 289895db
+	save_script \
+	ccr_qos