#!/usr/bin/env expect
############################################################################
# Purpose: Test of Slurm functionality
#          Test of --het-group option.
############################################################################
# Copyright (C) 2017 SchedMD LLC.
# Written by Isaac Hartung <ihartung@schedmd.com>
#
# This file is part of Slurm, a resource management program.
# For details, see <https://slurm.schedmd.com/>.
# Please also read the included file: DISCLAIMER.
#
# Slurm is free software; you can redistribute it and/or modify it under
# the terms of the GNU General Public License as published by the Free
# Software Foundation; either version 2 of the License, or (at your option)
# any later version.
#
# Slurm is distributed in the hope that it will be useful, but WITHOUT ANY
# WARRANTY; without even the implied warranty of MERCHANTABILITY or FITNESS
# FOR A PARTICULAR PURPOSE.  See the GNU General Public License for more
# details.
#
# You should have received a copy of the GNU General Public License along
# with Slurm; if not, write to the Free Software Foundation, Inc.,
# 51 Franklin Street, Fifth Floor, Boston, MA 02110-1301  USA.
############################################################################
source ./globals

set exit_code	0
set task_num	2

if {[test_front_end]} {
        skip "This test is incompatible with front-end systems"
}
if {[get_config_param "SchedulerType"] ne "sched/backfill"} {
	skip "This test requires SchedulerType = sched/backfill"
}
if {[test_hetjob_step] == 0} {
	skip "Heterogeneous steps not currently supported"
}

set nb_nodes [get_node_cnt_in_part]
if {$nb_nodes < 3} {
	skip "Need 3 or more nodes in default partition"
}

proc end_it { exit_code } {
	global het_job_id scancel
	if {$het_job_id > 0} {
		exec $scancel $het_job_id
	}
	if {$exit_code != 0} {
		fail "Test failed due to previous errors (\$exit_code = $exit_code)"
	}
	pass
}

set het_job_id 0
set matches 0
set index 0
set component(0) 0
set timeout $max_job_delay
set sid [spawn $salloc -t1 -N1 : -N1 : -N1 $bin_bash]
expect {
	-re "Granted job allocation ($number)" {
<<<<<<< HEAD
		set het_job_id $expect_out(1,string)
		send "export PS1=\"$prompt\"\r"
=======
		set pack_job_id $expect_out(1,string)
		send "$reset_bash_prompt\r"
>>>>>>> 2653ad9e
		exp_continue
	}
	-re "\"$test_prompt\"" {
		# skip this, just echo of setting test_prompt
		exp_continue
	}
	-re "$test_prompt" {
	}
	timeout {
		log_error "salloc : allocation not granted in $timeout seconds"
		end_it 1
	}
}

if {$het_job_id == 0} {
	log_error "salloc failure"
	end_it 1
}

#
# Reading a second prompt is required by some versions of Expect
#
set timeout 1
expect {
	-re $test_prompt {
		exp_continue
	}
	timeout {
	}
}
set timeout 30

log_debug "Collect Nodenames"

send "$squeue -j $het_job_id -o\"NAME=%N\" --noheader \r"
expect {
	-re "--noheader" {
		exp_continue
	}
	-re "NAME=($re_word_str)" {
		set component($index) $expect_out(1,string)
		incr index
		exp_continue
	}
	-re "$test_prompt" {
		#break
	}
	timeout {
		log_error "squeue not responding"
		end_it 1
	}
}
if {$index != 3} {
	log_error "squeue failure ($index != 3)"
	end_it 1
}

log_info "Test Sending Jobs To Various Components"

set timeout 3
set matches 0

send "$srun --mpi=none --het-group=0 printenv SLURMD_NODENAME\r"
expect {
	-re $component(0) {
		incr matches
		exp_continue
	}
	-re "$test_prompt" {
		#break
	}
	timeout {
		log_error "srun not responding"
		end_it 1
	}
}
if { $matches != 1} {
	log_error "srun failure $matches $expect_out(buffer)"
	end_it 1
}

set matches 0

send "$srun --mpi=none --het-group=1 printenv SLURMD_NODENAME\r"
expect {
	-re $component(1) {
		incr matches
		exp_continue
	}
	-re "$test_prompt" {
		#break
	}
	timeout {
		log_error "srun not responding"
		end_it 1
	}
}
if { $matches != 1} {
	log_error "srun failure $matches $expect_out(buffer)"
	end_it 1
}

set matches 0

send "$srun --mpi=none --het-group=2 printenv SLURMD_NODENAME\r"
expect {
	-re $component(2) {
		incr matches
		exp_continue
	}
	-re "$test_prompt" {
		#break
	}
	timeout {
		log_error "srun not responding"
		end_it 1
	}
}
if { $matches != 1} {
	log_error "srun failure $matches $expect_out(buffer)"
	end_it 1
}

set matches 0

send "$srun --mpi=none --het-group=0-2 printenv SLURMD_NODENAME\r"
expect {
	-re $component(0)|$component(1)|$component(2) {
		incr matches
		exp_continue
	}
	-re "$test_prompt" {
		#break
	}
	timeout {
		log_error "srun not responding"
		end_it 1
	}
}
if { $matches != 3} {
	log_error "srun failure $matches $expect_out(buffer)"
	end_it 1
}

set matches 0

send "$srun --mpi=none --het-group=0,2 printenv SLURMD_NODENAME\r"
expect {
	-re $component(2)|$component(0) {
		incr matches
		exp_continue
	}
	-re "$test_prompt" {
		#break
	}
	timeout {
		log_error "srun not responding"
		end_it 1
	}
}
if { $matches != 2} {
	log_error "srun failure $matches $expect_out(buffer)"
	end_it 1
}

log_info "Testing Error Messages"

set matches 0

send "$srun --mpi=none --het-group=0-3 printenv SLURMD_NODENAME\r"
expect {
	-re "srun: error: Attempt to run a job step with het group value of 3, but the job allocation has maximum value of 2" {
		log_debug "Error is expected, no worries"
		incr matches
		exp_continue
	}
	-re "$test_prompt" {
		#break
	}
	timeout {
		log_error "srun not responding"
		end_it 1
	}
}
if { $matches != 1} {
	log_error "srun failure $matches $expect_out(buffer)"
	end_it 1
}

set matches 0
send "$srun --mpi=none --het-group=0,5 printenv SLURMD_NODENAME\r"
expect {
	-re "srun: error: Attempt to run a job step with het group value of 5, but the job allocation has maximum value of 2" {
		log_debug "Error is expected, no worries"
		incr matches
		exp_continue
	}
	-re "$test_prompt" {
		#break
	}
	timeout {
		log_error "srun not responding"
		end_it 1
	}
}
if { $matches != 1} {
	log_error "srun failure $matches $expect_out(buffer)"
	end_it 1
}

set matches 0
send "$srun --mpi=none --het-group=0 printenv SLURMD_NODENAME : --het-group=0 env\r"
expect {
	-re "srun: fatal: Duplicate het groups in single srun not supported" {
		log_debug "Error is expected, no worries"
		incr matches
		exp_continue
	}
	-re "$test_prompt" {
		#break
	}
	timeout {
		log_error "srun not responding"
		end_it 1
	}
}
if { $matches != 1} {
	log_error "srun failure $matches $expect_out(buffer)"
	end_it 1
}

send "exit\r"<|MERGE_RESOLUTION|>--- conflicted
+++ resolved
@@ -63,13 +63,8 @@
 set sid [spawn $salloc -t1 -N1 : -N1 : -N1 $bin_bash]
 expect {
 	-re "Granted job allocation ($number)" {
-<<<<<<< HEAD
 		set het_job_id $expect_out(1,string)
-		send "export PS1=\"$prompt\"\r"
-=======
-		set pack_job_id $expect_out(1,string)
 		send "$reset_bash_prompt\r"
->>>>>>> 2653ad9e
 		exp_continue
 	}
 	-re "\"$test_prompt\"" {
